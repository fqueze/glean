# This Source Code Form is subject to the terms of the Mozilla Public
# License, v. 2.0. If a copy of the MPL was not distributed with this
# file, You can obtain one at http://mozilla.org/MPL/2.0/.

"""The setup script."""

from distutils.command.build import build as _build
import os
import shutil
import subprocess
import sys

from setuptools import setup, Distribution, find_packages
from setuptools.command.install import install
import wheel.bdist_wheel


platform = sys.platform

if os.environ.get("GLEAN_PYTHON_MINGW_I686_BUILD"):
    mingw_arch = "i686"
elif os.environ.get("GLEAN_PYTHON_MINGW_X86_64_BUILD"):
    mingw_arch = "x86_64"
else:
    mingw_arch = None

if mingw_arch is not None:
    platform = "windows"

if sys.version_info < (3, 6):
    print("glean requires at least Python 3.6", file=sys.stderr)
    sys.exit(1)

from pathlib import Path  # noqa

# Path to the directory containing this file
PYTHON_ROOT = Path(__file__).parent.absolute()

# Relative path to this directory from cwd.
FROM_TOP = PYTHON_ROOT.relative_to(Path.cwd())

# Path to the root of the git checkout
SRC_ROOT = PYTHON_ROOT.parents[1]

with (SRC_ROOT / "README.md").open() as readme_file:
    readme = readme_file.read()

with (SRC_ROOT / "CHANGELOG.md").open() as history_file:
    history = history_file.read()

# glean version. Automatically updated by the bin/prepare_release.sh script
<<<<<<< HEAD
version = "33.1.2"
=======
version = "33.2.0"
>>>>>>> 22202565

requirements = [
    "cffi>=1",
    "glean_parser==1.29.0",
    "iso8601>=0.1.10; python_version<='3.6'",
]

setup_requirements = ["cffi>=1.0.0"]

# The environment variable `GLEAN_BUILD_VARIANT` can be set to `debug` or `release`
buildvariant = os.environ.get("GLEAN_BUILD_VARIANT", "debug")

if mingw_arch == "i686":
    shared_object_build_dir = SRC_ROOT / "target" / "i686-pc-windows-gnu"
elif mingw_arch == "x86_64":
    shared_object_build_dir = SRC_ROOT / "target" / "x86_64-pc-windows-gnu"
else:
    shared_object_build_dir = SRC_ROOT / "target"


if platform == "linux":
    shared_object = "libglean_ffi.so"
elif platform == "darwin":
    shared_object = "libglean_ffi.dylib"
elif platform.startswith("win"):
    # `platform` can be both "windows" (if running within MinGW) or "win32"
    # if running in a standard Python environment. Account for both.
    shared_object = "glean_ffi.dll"
else:
    raise ValueError(f"The platform {sys.platform} is not supported.")


class BinaryDistribution(Distribution):
    def is_pure(self):
        return False

    def has_ext_modules(self):
        return True


# The logic for specifying wheel tags in setuptools/wheel is very complex, hard
# to override, and is really meant for extensions that are compiled against
# libpython.so, not this case where we have a fairly portable Rust-compiled
# binary that should work across a number of Python versions. Therefore, we
# just skip all of its logic be overriding the `get_tag` method with something
# simple that only handles the cases we need.
class bdist_wheel(wheel.bdist_wheel.bdist_wheel):
    def get_tag(self):
        if platform == "linux":
            return ("cp36", "abi3", "linux_x86_64")
        elif platform == "darwin":
            return ("cp36", "abi3", "macosx_10_7_x86_64")
        elif platform == "windows":
            if mingw_arch == "i686":
                return ("py3", "none", "win32")
            elif mingw_arch == "x86_64":
                return ("py3", "none", "win_amd64")
            else:
                raise ValueError("Unsupported Windows platform")


class InstallPlatlib(install):
    def finalize_options(self):
        install.finalize_options(self)
        if self.distribution.has_ext_modules():
            self.install_lib = self.install_platlib


class build(_build):
    def run(self):
        try:
            subprocess.run(["cargo"])
        except subprocess.CalledProcessError:
            print("Install Rust and Cargo through Rustup: https://rustup.rs/.")
            print(
                "Need help installing the glean_sdk? https://github.com/mozilla/glean/#contact"
            )
            sys.exit(1)

        command = ["cargo", "build", "--package", "glean-ffi"]
        if buildvariant != "debug":
            command.append(f"--{buildvariant}")

        subprocess.run(command, cwd=SRC_ROOT)
        shutil.copyfile(
            shared_object_build_dir / buildvariant / shared_object,
            PYTHON_ROOT / "glean" / shared_object,
        )

        shutil.copyfile(
            PYTHON_ROOT.parent / "metrics.yaml", PYTHON_ROOT / "glean" / "metrics.yaml"
        )
        shutil.copyfile(
            PYTHON_ROOT.parent / "pings.yaml", PYTHON_ROOT / "glean" / "pings.yaml"
        )

        return _build.run(self)


setup(
    author="The Glean Team",
    author_email="glean-team@mozilla.com",
    classifiers=[
        "Intended Audience :: Developers",
        "Natural Language :: English",
        "Programming Language :: Python :: 3",
        "Programming Language :: Python :: 3.6",
        "Programming Language :: Python :: 3.7",
        "Programming Language :: Python :: 3.8",
        "Programming Language :: Python :: 3.9",
    ],
    description="Mozilla's Glean Telemetry SDK: The Machine that Goes 'Ping!'",
    install_requires=requirements,
    long_description=readme + "\n\n" + history,
    long_description_content_type="text/markdown",
    include_package_data=True,
    keywords="glean",
    name="glean-sdk",
    version=version,
    packages=[
        "glean",
        "glean._subprocess",
        "glean.metrics",
        "glean.net",
        "glean.testing",
    ],
    package_dir={
        "glean": FROM_TOP / "glean",
        "glean._subprocess": FROM_TOP / "glean" / "_subprocess",
        "glean.metrics": FROM_TOP / "glean" / "metrics",
        "glean.net": FROM_TOP / "glean" / "net",
        "glean.testing": FROM_TOP / "glean" / "testing",
    },
    setup_requires=setup_requirements,
    cffi_modules=[str(PYTHON_ROOT / "ffi_build.py:ffibuilder")],
    url="https://github.com/mozilla/glean",
    zip_safe=False,
    package_data={"glean": [shared_object, "metrics.yaml", "pings.yaml"]},
    distclass=BinaryDistribution,
    cmdclass={"install": InstallPlatlib, "bdist_wheel": bdist_wheel, "build": build},
)<|MERGE_RESOLUTION|>--- conflicted
+++ resolved
@@ -49,11 +49,7 @@
     history = history_file.read()
 
 # glean version. Automatically updated by the bin/prepare_release.sh script
-<<<<<<< HEAD
-version = "33.1.2"
-=======
 version = "33.2.0"
->>>>>>> 22202565
 
 requirements = [
     "cffi>=1",
