--- conflicted
+++ resolved
@@ -23,11 +23,7 @@
 
 [dependencies.glean-core]
 path = ".."
-<<<<<<< HEAD
-version = "31.3.0"
-=======
 version = "31.4.0"
->>>>>>> 72172f46
 
 [dependencies]
 once_cell = "1.2.0"
