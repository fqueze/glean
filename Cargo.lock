--- conflicted
+++ resolved
@@ -224,11 +224,7 @@
 
 [[package]]
 name = "glean"
-<<<<<<< HEAD
-version = "44.1.1"
-=======
 version = "44.1.2"
->>>>>>> 51215618
 dependencies = [
  "chrono",
  "crossbeam-channel",
@@ -257,11 +253,7 @@
 
 [[package]]
 name = "glean-core"
-<<<<<<< HEAD
-version = "44.1.1"
-=======
 version = "44.1.2"
->>>>>>> 51215618
 dependencies = [
  "bincode",
  "chrono",
@@ -283,11 +275,7 @@
 
 [[package]]
 name = "glean-ffi"
-<<<<<<< HEAD
-version = "44.1.1"
-=======
 version = "44.1.2"
->>>>>>> 51215618
 dependencies = [
  "android_logger",
  "env_logger",
