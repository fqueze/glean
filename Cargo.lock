--- conflicted
+++ resolved
@@ -314,11 +314,7 @@
 
 [[package]]
 name = "glean"
-<<<<<<< HEAD
-version = "53.0.0"
-=======
 version = "53.1.0"
->>>>>>> 8712171f
 dependencies = [
  "chrono",
  "crossbeam-channel",
@@ -361,11 +357,7 @@
 
 [[package]]
 name = "glean-core"
-<<<<<<< HEAD
-version = "53.0.0"
-=======
 version = "53.1.0"
->>>>>>> 8712171f
 dependencies = [
  "android_logger",
  "bincode",
