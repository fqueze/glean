# Unreleased changes

[Full changelog](https://github.com/mozilla/glean/compare/v24.2.0...master)

* General:
  * `ping_type` is not included in the `ping_info` any more ([#653](https://github.com/mozilla/glean/pull/653)), the pipeline takes the value from the submission URL.
<<<<<<< HEAD
* Android:
  * The `Glean.initialize` method runs mostly off the main thread ([#672](https://github.com/mozilla/glean/pull/672)).
=======
* iOS:
  * The baseline ping will now include `reason` codes that indicate why it was
    submitted. If an unclean shutdown is detected (e.g. due to force-close), this
    ping will be sent at startup with `reason: dirty_startup`.
  * Per [Bug 1614785](https://bugzilla.mozilla.org/show_bug.cgi?id=1614785), the
    clearing of application lifetime metrics now occurs after the metrics ping is
    sent in order to preserve values meant to be included in the startup metrics
    ping.
>>>>>>> bb600164

# v24.2.0 (2020-02-11)

[Full changelog](https://github.com/mozilla/glean/compare/v24.1.0...v24.2.0)

* General:
  * Add `locale` to `client_info` section.
  * **Deprecation Warning** Since `locale` is now in the `client_info` section, the one
    in the baseline ping ([`glean.baseline.locale`](https://github.com/mozilla/glean/blob/c261205d6e84d2ab39c50003a8ffc3bd2b763768/glean-core/metrics.yaml#L28-L42))
    is redundant and will be removed by the end of the quarter.
  * Drop the Glean handle and move state into glean-core ([#664](https://github.com/mozilla/glean/pull/664))
  * If an experiment includes no `extra` fields, it will no longer include `{"extra": null}` in the JSON payload.
  * Support for ping `reason` codes was added.
  * The metrics ping will now include `reason` codes that indicate why it was
    submitted.
  * The version of `glean_parser` has been upgraded to 1.17.3
* Android:
  * Collections performed before initialization (preinit tasks) are now dispatched off
    the main thread during initialization.
  * The baseline ping will now include `reason` codes that indicate why it was
    submitted. If an unclean shutdown is detected (e.g. due to force-close), this
    ping will be sent at startup with `reason: dirty_startup`.
* iOS:
  * Collections performed before initialization (preinit tasks) are now dispatched off
    the main thread and not awaited during initialization.
  * Added recording of `glean.error.preinit_tasks_overflow` to report when
    the preinit task queue overruns, leading to data loss. See [bug
    1609734](https://bugzilla.mozilla.org/show_bug.cgi?id=1609734)

# v24.1.0 (2020-01-16)

[Full changelog](https://github.com/mozilla/glean/compare/v24.0.0...v24.1.0)

* General:
  * Stopping a non started measurement in a timing distribution will now be reported
    as an `invalid_state` error.
* Android:
  * A new metric `glean.error.preinit_tasks_overflow` was added to report when
    the preinit task queue overruns, leading to data loss. See [bug
    1609482](https://bugzilla.mozilla.org/show_bug.cgi?id=1609482)

# v24.0.0 (2020-01-14)

[Full changelog](https://github.com/mozilla/glean/compare/v23.0.1...v24.0.0)

* General:
  * **Breaking Change** An `enableUpload` parameter has been added to the `initialize()`
    function. This removes the requirement to call `setUploadEnabled()` prior to calling
    the `initialize()` function.
* Android:
  * The metrics ping scheduler will now only send metrics pings while the
    application is running. The application will no longer "wake up" at 4am
    using the Work Manager.
  * The code for migrating data from Glean SDK before version 19 was removed.
  * When using the `GleanTestLocalServer` rule in instrumented tests, pings are
    immediately flushed by the `WorkManager` and will reach the test endpoint as
    soon as possible.
* Python:
  * The Python bindings now support Python 3.5 - 3.7.
  * The Python bindings are now distributed as a wheel on Linux, macOS and
    Windows.

# v23.0.1 (2020-01-08)

[Full changelog](https://github.com/mozilla/glean/compare/v23.0.0...v23.0.1)

* Android:
  * BUGFIX: The Glean Gradle plugin will now work if an app or library doesn't
    have a metrics.yaml or pings.yaml file.
* iOS:
  * The released iOS binaries are now built with Xcode 11.3.

# v23.0.0 (2020-01-07)

[Full changelog](https://github.com/mozilla/glean/compare/v22.1.0...v23.0.0)

* Python bindings:
  * Support for events and UUID metrics was added.
* Android:
  * The Glean Gradle Plugin correctly triggers docs and API updates when registry files
    change, without requiring them to be deleted.
  * `parseISOTimeString` has been made 4x faster. This had an impact on Glean
    migration and initialization.
  * Metrics with `lifetime: application` are now cleared when the application is started,
    after startup Glean SDK pings are generated.
* All platforms:
  * The public method `PingType.send()` (in all platforms) have been deprecated
    and renamed to `PingType.submit()`.
  * Rename `deletion_request` ping to `deletion-request` ping after glean_parser update

# v22.1.0 (2019-12-17)

[Full changelog](https://github.com/mozilla/glean/compare/v22.0.0...v22.1.0)

* Add `InvalidOverflow` error to `TimingDistribution`s ([#583](https://github.com/mozilla/glean/pull/583))

# v22.0.0 (2019-12-05)

[Full changelog](https://github.com/mozilla/glean/compare/v21.3.0...v22.0.0)

* Add option to defer ping lifetime metric persistence ([#530](https://github.com/mozilla/glean/pull/530))
* Add a crate for the nice control API ([#542](https://github.com/mozilla/glean/pull/542))
* Pending `deletion_request` pings are resent on start ([#545](https://github.com/mozilla/glean/pull/545))

# v21.3.0 (2019-12-03)

[Full changelog](https://github.com/mozilla/glean/compare/v21.2.0...v21.3.0)

* Timers are reset when disabled. That avoids recording timespans across disabled/enabled toggling ([#495](https://github.com/mozilla/glean/pull/495)).
* Add a new flag to pings: `send_if_empty` ([#528](https://github.com/mozilla/glean/pull/528))
* Upgrade `glean_parser` to v1.12.0
* Implement the deletion request ping in Glean ([#526](https://github.com/mozilla/glean/pull/526))

# v21.2.0 (2019-11-21)

[Full changelog](https://github.com/mozilla/glean/compare/v21.1.1...v21.2.0)

* All platforms

  * The experiments API is no longer ignored before the Glean SDK initialized. Calls are
    recorded and played back once the Glean SDK is initialized.

  * String list items were being truncated to 20, rather than 50, bytes when using
    `.set()` (rather than `.add()`). This has been corrected, but it may result
    in changes in the sent data if using string list items longer than 20 bytes.

# v21.1.1 (2019-11-20)

[Full changelog](https://github.com/mozilla/glean/compare/v21.1.0...v21.1.1)

* Android:

  * Use the `LifecycleEventObserver` interface, rather than the `DefaultLifecycleObserver`
    interface, since the latter isn't compatible with old SDK targets.

# v21.1.0 (2019-11-20)

[Full changelog](https://github.com/mozilla/glean/compare/v21.0.0...v21.1.0)

* Android:

  * Two new metrics were added to investigate sending of metrics and baseline pings.
    See [bug 1597980](https://bugzilla.mozilla.org/show_bug.cgi?id=1597980) for more information.

  * Glean's two lifecycle observers were refactored to avoid the use of reflection.

* All platforms:

  * Timespans will now not record an error if stopping after setting upload enabled to false.

# v21.0.0 (2019-11-18)

[Full changelog](https://github.com/mozilla/glean/compare/v20.2.0...v21.0.0)

* Android:

  * The `GleanTimerId` can now be accessed in Java and is no longer a `typealias`.

  * Fixed a bug where the metrics ping was getting scheduled twice on startup.
* All platforms

  * Bumped `glean_parser` to version 1.11.0.

# v20.2.0 (2019-11-11)

[Full changelog](https://github.com/mozilla/glean/compare/v20.1.0...v20.2.0)

* In earlier 20.x.x releases, the version of glean-ffi was incorrectly built
  against the wrong version of glean-core.

# v20.1.0 (2019-11-11)

[Full changelog](https://github.com/mozilla/glean/compare/v20.0.0...v20.1.0)

* The version of Glean is included in the Glean Gradle plugin.

* When constructing a ping, events are now sorted by their timestamp. In practice,
  it rarely happens that event timestamps are unsorted to begin with, but this
  guards against a potential race condition and incorrect usage of the lower-level
  API.

# v20.0.0 (2019-11-11)

[Full changelog](https://github.com/mozilla/glean/compare/v19.1.0...v20.0.0)

* Glean users should now use a Gradle plugin rather than a Gradle script. (#421)
  See [integrating with the build system docs](https://mozilla.github.io/glean/book/user/adding-glean-to-your-project.html#integrating-with-the-build-system) for more information.

* In Kotlin, metrics that can record errors now have a new testing method,
  `testGetNumRecordedErrors`. (#401)

# v19.1.0 (2019-10-29)

[Full changelog](https://github.com/mozilla/glean/compare/v19.0.0...v19.1.0)

* Fixed a crash calling `start` on a timing distribution metric before Glean is initialized.
  Timings are always measured, but only recorded when upload is enabled ([#400](https://github.com/mozilla/glean/pull/400))
* BUGFIX: When the Debug Activity is used to log pings, each ping is now logged only once ([#407](https://github.com/mozilla/glean/pull/407))
* New `invalid state` error, used in timespan recording ([#230](https://github.com/mozilla/glean/pull/230))
* Add an Android crash instrumentation walk-through ([#399](https://github.com/mozilla/glean/pull/399))
* Fix crashing bug by avoiding assert-printing in LMDB ([#422](https://github.com/mozilla/glean/pull/422))
* Upgrade dependencies, including rkv ([#416](https://github.com/mozilla/glean/pull/416))

# v19.0.0 (2019-10-22)

[Full changelog](https://github.com/mozilla/glean/compare/v0.0.1-TESTING6...v19.0.0)

First stable release of Glean in Rust (aka glean-core).
This is a major milestone in using a cross-platform implementation of Glean on the Android platform.

* Fix round-tripping of timezone offsets in dates ([#392](https://github.com/mozilla/glean/pull/392))
* Handle dynamic labels in coroutine tasks ([#394](https://github.com/mozilla/glean/pull/384))

# v0.0.1-TESTING6 (2019-10-18)

[Full changelog](https://github.com/mozilla/glean/compare/v0.0.1-TESTING5...v0.0.1-TESTING6)

* Ignore dynamically stored labels if Glean is not initialized ([#374](https://github.com/mozilla/glean/pull/374))
* Make sure ProGuard doesn't remove Glean classes from the app ([#380](https://github.com/mozilla/glean/pull/380))
* Keep track of pings in all modes ([#378](https://github.com/mozilla/glean/pull/378))
* Add `jnaTest` dependencies to the `forUnitTest` JAR ([#382](https://github.com/mozilla/glean/pull/382))

# v0.0.1-TESTING5 (2019-10-10)

[Full changelog](https://github.com/mozilla/glean/compare/v0.0.1-TESTING4...v0.0.1-TESTING5)

* Upgrade to NDK r20 ([#365](https://github.com/mozilla/glean/pull/365))

# v0.0.1-TESTING4 (2019-10-09)

[Full changelog](https://github.com/mozilla/glean/compare/v0.0.1-TESTING3...v0.0.1-TESTING4)

* Take DST into account when converting a calendar into its items ([#359](https://github.com/mozilla/glean/pull/359))
* Include a macOS library in the `forUnitTests` builds ([#358](https://github.com/mozilla/glean/pull/358))
* Keep track of all registered pings in test mode ([#363](https://github.com/mozilla/glean/pull/363))

# v0.0.1-TESTING3 (2019-10-08)

[Full changelog](https://github.com/mozilla/glean/compare/v0.0.1-TESTING2...v0.0.1-TESTING3)

* Allow configuration of Glean through the `GleanTestRule`
* Bump `glean_parser` version to 1.9.2

# v0.0.1-TESTING2 (2019-10-07)

[Full changelog](https://github.com/mozilla/glean/compare/v0.0.1-TESTING1...v0.0.1-TESTING2)

* Include a Windows library in the `forUnitTests` builds

# v0.0.1-TESTING1 (2019-10-02)

[Full changelog](https://github.com/mozilla/glean/compare/95b6bcc03616c8d7c3e3e64e99ee9953aa06a474...v0.0.1-TESTING1)

### General

First testing release.<|MERGE_RESOLUTION|>--- conflicted
+++ resolved
@@ -4,10 +4,8 @@
 
 * General:
   * `ping_type` is not included in the `ping_info` any more ([#653](https://github.com/mozilla/glean/pull/653)), the pipeline takes the value from the submission URL.
-<<<<<<< HEAD
 * Android:
   * The `Glean.initialize` method runs mostly off the main thread ([#672](https://github.com/mozilla/glean/pull/672)).
-=======
 * iOS:
   * The baseline ping will now include `reason` codes that indicate why it was
     submitted. If an unclean shutdown is detected (e.g. due to force-close), this
@@ -16,7 +14,6 @@
     clearing of application lifetime metrics now occurs after the metrics ping is
     sent in order to preserve values meant to be included in the startup metrics
     ping.
->>>>>>> bb600164
 
 # v24.2.0 (2020-02-11)
 
