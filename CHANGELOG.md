--- conflicted
+++ resolved
@@ -1,8 +1,5 @@
 # Unreleased changes
 
-<<<<<<< HEAD
-[Full changelog](https://github.com/mozilla/glean/compare/v51.5.0...main)
-=======
 [Full changelog](https://github.com/mozilla/glean/compare/v51.6.0...main)
 
 # v51.6.0 (2022-10-24)
@@ -13,7 +10,6 @@
   * The internal glean-core dispatch queue changed from `unbounded` to `bounded`, while still behaving as a bounded queue.
 * iOS
   * BUGFIX: Additional work to address an iOS crash due to an invalidated session ([#2235](https://github.com/mozilla/glean/pull/2235))
->>>>>>> f4629ef9
 
 # v51.5.0 (2022-10-18)
 
