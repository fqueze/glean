# Unreleased changes

<<<<<<< HEAD
[Full changelog](https://github.com/mozilla/glean/compare/v31.6.0...main)
=======
[Full changelog](https://github.com/mozilla/glean/compare/v32.0.0...main)

# v32.0.0 (2020-08-03)

[Full changelog](https://github.com/mozilla/glean/compare/v31.6.0...v32.0.0)

* General
  * Limit ping request body size to 1MB. ([#1098](https://github.com/mozilla/glean/pull/1098))
* iOS
  * Implement ping tagging (i.e. the `X-Source-Tags` header) through custom URL ([#1100](https://github.com/mozilla/glean/pull/1100)).
* C#
  * Add support for Labeled Strings and Labeled Booleans.
  * Add support for the Counter metric type and Labeled Counter.
  * Add support for the `MemoryDistributionMetricType`.
* Python
  * **Breaking change:** `data_dir` must always be passed to `Glean.initialize`. Prior to this, a missing value would store Glean data in a temporary directory.
  * Logging messages from the Rust core are now sent through Python's standard library `logging` module. Therefore all logging in a Python application can be controlled through the `logging` module interface.
* Android
  * BUGFIX: Require activities executed via `GleanDebugView` to be exported.
>>>>>>> 20a72dbf

# v31.6.0 (2020-07-24)

[Full changelog](https://github.com/mozilla/glean/compare/v31.5.0...v31.6.0)

* General
  * Implement JWE metric type ([#1073](https://github.com/mozilla/glean/pull/1073), [#1062](https://github.com/mozilla/glean/pull/1062)).
  * DEPRECATION: `getUploadEnabled` is deprecated (respectively `get_upload_enabled` in Python) ([#1046](https://github.com/mozilla/glean/pull/1046))
    * Due to Glean's asynchronous initialization the return value can be incorrect.
      Applications should not rely on Glean's internal state.
      Upload enabled status should be tracked by the application and communicated to Glean if it changes.
      Note: The method was removed from the C# and Python implementation.
  * Update `glean_parser` to `v1.28.1`
    * The `glean_parser` linting was leading consumers astray by incorrectly suggesting that `deletion-request` be instead `deletion_request` when used for `send_in_pings`. This was causing metrics intended for the `deletion-request` ping to not be included when it was collected and submitted. Consumers that are sending metrics in the `deletion-request` ping will need to update the `send_in_pings` value in their metrics.yaml to correct this.
    * Fixes a bug in doc rendering.

# v31.5.0 (2020-07-22)

[Full changelog](https://github.com/mozilla/glean/compare/v31.4.1...v31.5.0)

* General
  * Implement ping tagging (i.e. the `X-Source-Tags` header) ([#1074](https://github.com/mozilla/glean/pull/1074)). Note that this is not yet implemented for iOS.
  * String values that are too long now record `invalid_overflow` rather than `invalid_value` through the Glean error reporting mechanism. This affects the string, event and string list metrics.
  * `metrics.yaml` files now support a `data_sensitivity` field to all metrics for specifying the type of data collected in the field.
* Python
  * The Python unit tests no longer send telemetry to the production telemetry endpoint.
  * BUGFIX: If an `application_version` isn't provided to `Glean.initialize`, the `client_info.app_display_version` metric is set to `"Unknown"`, rather than resulting in invalid pings.
* Android
  * Allow defining which `Activity` to run next when using the `GleanDebugActivity`.
* iOS
  * BUGFIX: The memory unit is now correctly set on the `MemoryDistribution` metric type in Swift in generated metrics code.
* C#
  * Metrics can now be generated from the `metrics.yaml` files.

# v31.4.1 (2020-07-20)

[Full changelog](https://github.com/mozilla/glean/compare/v31.4.0...v31.4.1)

* General
  * BUGFIX: fix `int32` to `ErrorType` mapping. The `InvalidOverflow` had a value mismatch between glean-core and the bindings. This would only be a problem in unit tests. ([#1063](https://github.com/mozilla/glean/pull/1063))
* Android
  * Enable propagating options to the main product Activity when using the `GleanDebugActivity`.
  * BUGFIX: Fix the metrics ping collection for startup pings such as `reason=upgrade` to occur in the same thread/task as Glean initialize. Otherwise, it gets collected after the application lifetime metrics are cleared such as experiments that should be in the ping. ([#1069](https://github.com/mozilla/glean/pull/1069))

# v31.4.0 (2020-07-16)

[Full changelog](https://github.com/mozilla/glean/compare/v31.3.0...v31.4.0)

* General
  * Enable debugging features through environment variables. ([#1058](https://github.com/mozilla/glean/pull/1058))

# v31.3.0 (2020-07-10)

[Full changelog](https://github.com/mozilla/glean/compare/v31.2.3...v31.3.0)

* General
    * Remove locale from baseline ping. ([1609968](https://bugzilla.mozilla.org/show_bug.cgi?id=1609968), [#1016](https://github.com/mozilla/glean/pull/1016))
    * Persist X-Debug-ID header on store ping. ([1605097](https://bugzilla.mozilla.org/show_bug.cgi?id=1605097), [#1042](https://github.com/mozilla/glean/pull/1042))
    * BUGFIX: raise an error if Glean is initialized with an empty string as the `application_id` ([#1043](https://github.com/mozilla/glean/pull/1043)).
* Python
    * BUGFIX: correctly set the `app_build` metric to the newly provided `application_build_id` initialization option ([#1031](https://github.com/mozilla/glean/pull/1031)).
    * The Python bindings now report networking errors in the `glean.upload.ping_upload_failure` metric (like all the other bindings) ([#1039](https://github.com/mozilla/glean/pull/1039)).
    * Python default upgraded to Python 3.8 ([#995](https://github.com/mozilla/glean/pull/995))
* iOS
    * BUGFIX: Make `LabeledMetric` subscript public, so consuming applications can actually access it ([#1027](https://github.com/mozilla/glean/pull/1027))

# v31.2.3 (2020-06-29)

[Full changelog](https://github.com/mozilla/glean/compare/v31.2.2...v31.2.3)

* General
    * Move debug view tag management to the Rust core. ([1640575](https://bugzilla.mozilla.org/show_bug.cgi?id=1640575), [#998](https://github.com/mozilla/glean/pull/998))
    * BUGFIX: Fix mismatch in `event`s keys and values by using `glean_parser` version 1.23.0.

# v31.2.2 (2020-06-26)

[Full changelog](https://github.com/mozilla/glean/compare/v31.2.1...v31.2.2)

* Android
    * BUGFIX: Compile dependencies with `NDEBUG` to avoid linking unavailable symbols.
      This fixes a crash due to a missing `stderr` symbol on older Android ([#1020](https://github.com/mozilla/glean/pull/1020))

# v31.2.1 (2020-06-25)

[Full changelog](https://github.com/mozilla/glean/compare/v31.2.0...v31.2.1)

* Python
    * BUGFIX: Core metrics are now present in every ping, even if submit is called before initialize has a chance to complete. ([#1012](https://github.com/mozilla/glean/pull/1012))

# v31.2.0 (2020-06-24)

[Full changelog](https://github.com/mozilla/glean/compare/v31.1.2...v31.2.0)

* General
    * Add rate limiting capabilities to the upload manager. ([1543612](https://bugzilla.mozilla.org/show_bug.cgi?id=1543612), [#974](https://github.com/mozilla/glean/pull/974))
* Android
    * BUGFIX: baseline pings with reason "dirty startup" are no longer sent if Glean did not full initialize in the previous run ([#996](https://github.com/mozilla/glean/pull/996)).
* Python
    * Support for Python 3.5 was dropped ([#987](https://github.com/mozilla/glean/pull/987)).
    * Python wheels are now shipped with Glean release builds, resulting in much smaller libraries ([#1002](https://github.com/mozilla/glean/pull/1002))
    * The Python bindings now use `locale.getdefaultlocale()` rather than `locale.getlocale()` to determine the locale ([#1004](https://github.com/mozilla/glean/pull/1004)).

# v31.1.2 (2020-06-23)

[Full changelog](https://github.com/mozilla/glean/compare/v31.1.1...v31.1.2)

* General
    * BUGFIX: Correctly format the date and time in the `Date` header ([#993](https://github.com/mozilla/glean/pull/993)).
* Python
    * BUGFIX: Additional time is taken at shutdown to make sure pings are sent and telemetry is recorded. ([1646173](https://bugzilla.mozilla.org/show_bug.cgi?id=1646173), [#983](https://github.com/mozilla/glean/pull/983))
    * BUGFIX: Glean will run on the main thread when running in a `multiprocessing` subprocess ([#986](https://github.com/mozilla/glean/pull/986)).

# v31.1.1 (2020-06-12)

[Full changelog](https://github.com/mozilla/glean/compare/v31.1.0...v31.1.1)

* Android
    * Dropping the version requirement for lifecycle extensions down again. Upping the required version caused problems in A-C.

# v31.1.0 (2020-06-11)

[Full changelog](https://github.com/mozilla/glean/compare/v31.0.2...v31.1.0)

* General:
    * The `regex` crate is no longer required, making the Glean binary smaller ([#949](https://github.com/mozilla/glean/pull/949))
    * Record upload failures into a new metric ([#967](https://github.com/mozilla/glean/pull/967))
    * Log FFI errors as actual errors ([#935](https://github.com/mozilla/glean/pull/935))
    * Limit the number of upload retries in all implementations ([#953](https://github.com/mozilla/glean/pull/953), [#968](https://github.com/mozilla/glean/pull/968))
* Python
    * Additional safety guarantees for applications that use Python `threading` ([#962](https://github.com/mozilla/glean/pull/962))

# v31.0.2 (2020-05-29)

[Full changelog](https://github.com/mozilla/glean/compare/v31.0.1...v31.0.2)

* Rust
    * Fix list of included files in published crates

# v31.0.1 (2020-05-29)

[Full changelog](https://github.com/mozilla/glean/compare/v31.0.0...v31.0.1)

* Rust
    * Relax version requirement for `flate2` for compatibility reasons

# v31.0.0 (2020-05-28)

[Full changelog](https://github.com/mozilla/glean/compare/v30.1.0...v31.0.0)

* General:
  * The version of `glean_parser` has been upgraded to v1.22.0
    * A maximum of 10 `extra_keys` is now enforced for event metric types.
    * **Breaking change**: (Swift only) Combine all metrics and pings into a single generated file Metrics.swift.
      * For Swift users this requires to change the list of output files for the `sdk_generator.sh` script.
        It now only needs to include the single file `Generated/Metrics.swift`.

* Python:
  * BUGFIX: `lifetime: application` metrics are no longer recorded as `lifetime: user`.
  * BUGFIX: glean-core is no longer crashing when calling `uuid.set` with invalid UUIDs.
  * Refactor the ping uploader to use the new upload mechanism and add gzip compression.
  * Most of the work in `Glean.initialize` happens on a worker thread and no longer blocks
    the main thread.
* Rust:
  * Expose `Datetime` types to Rust consumers.

# v30.1.0 (2020-05-22)

[Full changelog](https://github.com/mozilla/glean/compare/v30.0.0...v30.1.0)

* Android & iOS
  * Ping payloads are now compressed using gzip.
* iOS
  * `Glean.initialize` is now a no-op if called from an embedded extension. This means that Glean will only run in the base application process in order to prevent extensions from behaving like separate applications with different client ids from the base application. Applications are responsible for ensuring that extension metrics are only collected within the base application.
* Python
  * `lifetime: application` metrics are now cleared after the Glean-owned pings are sent,
    after the product starts.
  * Glean Python bindings now build in a native Windows environment.
  * BUGFIX: `MemoryDistributionMetric` now parses correctly in `metrics.yaml` files.
  * BUGFIX: Glean will no longer crash if run as part of another library's coverage testing.

# v30.0.0 (2020-05-13)

[Full changelog](https://github.com/mozilla/glean/compare/v29.1.0...v30.0.0)

* General:
  * We completely replaced how the upload mechanism works.
    glean-core (the Rust part) now controls all upload and coordinates the platform side with its own internals.
    All language bindings implement ping uploading around a common API and protocol.
    There is no change for users of Glean, the language bindings for Android and iOS have been adopted to the new mechanism already.
  * Expose `RecordedEvent` and `DistributionData` types to Rust consumers ([#876](https://github.com/mozilla/glean/pull/876))
  * Log crate version at initialize ([#873](https://github.com/mozilla/glean/pull/873))
* Android:
  * Refactor the ping uploader to use the new upload mechanism.
* iOS:
  * Refactor the ping uploader to use the new upload mechanism.

# v29.1.1 (2020-05-22)

[Full changelog](https://github.com/mozilla/glean/compare/v29.1.0...v29.1.1)

* Android
  * BUGFIX: Fix a race condition that leads to a `ConcurrentModificationException`. [Bug 1635865](https://bugzilla.mozilla.org/1635865)

# v29.1.0 (2020-05-11)

[Full changelog](https://github.com/mozilla/glean/compare/v29.0.0...v29.1.0)

* General:
  * The version of glean_parser has been upgraded to v1.20.4
    * BUGFIX: `yamllint` errors are now reported using the correct file name.
  * The minimum and maximum values of a timing distribution can now be controlled by the `time_unit` parameter. See [bug 1630997](https://bugzilla.mozilla.org/show_bug.cgi?id=1630997) for more details.

# v29.0.0 (2020-05-05)

[Full changelog](https://github.com/mozilla/glean/compare/v28.0.0...v29.0.0)

* General:
  * The version of glean_parser has been upgraded to v1.20.2 ([#827](https://github.com/mozilla/glean/pull/827)):
    * **Breaking change:** glinter errors found during code generation will now return an error code.
    * `glean_parser` now produces a linter warning when `user` lifetime metrics are set to expire. See [bug 1604854](https://bugzilla.mozilla.org/show_bug.cgi?id=1604854) for additional context.
* Android:
  * The `PingType.submit()` can now be called without a `null` by Java consumers ([#853](https://github.com/mozilla/glean/pull/853)).
* Python:
  * BUGFIX: Fixed a race condition in the `atexit` handler, that would have resulted in the message "No database found" ([#854](https://github.com/mozilla/glean/pull/854)).
  * The Glean FFI header is now parsed at build time rather than runtime. Relevant for packaging in `PyInstaller`, the wheel no longer includes `glean.h` and adds `_glean_ffi.py` ([#852](https://github.com/mozilla/glean/pull/852)).
  * The minimum versions of many secondary dependencies have been lowered to make the Glean SDK compatible with more environments.
  * Dependencies that depend on the version of Python being used are now specified using the [Declaring platform specific dependencies syntax in setuptools](https://setuptools.readthedocs.io/en/latest/setuptools.html#declaring-platform-specific-dependencies). This means that more recent versions of dependencies are likely to be installed on Python 3.6 and later, and unnecessary backport libraries won't be installed on more recent Python versions.
* iOS:
  * Glean for iOS is now being built with Xcode 11.4.1 ([#856](https://github.com/mozilla/glean/pull/856))

# v28.0.0 (2020-04-23)

[Full changelog](https://github.com/mozilla/glean/compare/v27.1.0...v28.0.0)

* General:
  * The baseline ping is now sent when the application goes to foreground, in addition to background and dirty-startup.
* Python:
  * BUGFIX: The ping uploader will no longer display a trace back when the upload fails due to a failed DNS lookup, network outage, or related issues that prevent communication with the telemetry endpoint.
  * The dependency on `inflection` has been removed.
  * The Python bindings now use `subprocess` rather than `multiprocessing` to perform ping uploading in a separate process. This should be more compatible on all of the platforms Glean supports.

# v27.1.0 (2020-04-09)

[Full changelog](https://github.com/mozilla/glean/compare/v27.0.0...v27.1.0)

* General:
  * BUGFIX: baseline pings sent at startup with the `dirty_startup` reason will now include application lifetime metrics ([#810](https://github.com/mozilla/glean/pull/810))
* iOS:
  * **Breaking change:** Change Glean iOS to use Application Support directory [#815](https://github.com/mozilla/glean/pull/815). No migration code is included. This will reset collected data if integrated without migration. Please [contact the Glean SDK team](https://github.com/mozilla/glean#contact) if this affects you.
* Python
  * BUGFIX: Fixed a race condition between uploading pings and deleting the temporary directory on shutdown of the process.

# v27.0.0 (2020-04-08)

[Full changelog](https://github.com/mozilla/glean/compare/v26.0.0...v27.0.0)

* General
  * Glean will now detect when the upload enabled flag changes outside of the application, for example due to a change in a config file. This means that if upload is disabled while the application wasn't running (e.g. between the runs of a Python command using the Glean SDK), the database is correctly cleared and a deletion request ping is sent. See [#791](https://github.com/mozilla/glean/pull/791).
  * The `events` ping now includes a reason code: `startup`, `background` or `max_capacity`.
* iOS:
  * BUGFIX: A bug where the metrics ping is sent immediately at startup on the last day of the month has been fixed.
  * Glean for iOS is now being built with Xcode 11.4.0
  * The `measure` convenience function on timing distributions and time spans will now cancel the timing if the measured function throws, then rethrow the exception ([#808](https://github.com/mozilla/glean/pull/808))
  * Broken doc generation has been fixed ([#805](https://github.com/mozilla/glean/pull/805)).
* Kotlin
  * The `measure` convenience function on timing distributions and time spans will now cancel the timing if the measured function throws, then rethrow the exception ([#808](https://github.com/mozilla/glean/pull/808))
* Python:
  * Glean will now wait at application exit for up to one second to let its worker thread complete.
  * Ping uploading now happens in a separate child process by default. This can be disabled with the `allow_multiprocessing` configuration option.

# v26.0.0 (2020-03-27)

[Full changelog](https://github.com/mozilla/glean/compare/v25.1.0...v26.0.0)

* General:
  * The version of `glean_parser` has been updated to 1.19.0:
    * **Breaking change:** The regular expression used to validate labels is
      stricter and more correct.
    * Add more information about pings to markdown documentation:
      * State whether the ping includes client id;
      * Add list of data review links;
      * Add list of related bugs links.
    * `glean_parser` now makes it easier to write external translation functions for
      different language targets.
    * BUGFIX: glean_parser now works on 32-bit Windows.
* Android:
  * `gradlew clean` will no longer remove the Miniconda installation in
    `~/.gradle/glean`. Therefore `clean` can be used without reinstalling
    Miniconda afterward every time.
* Python:
  * **Breaking Change**: The `glean.util` and `glean.hardware` modules, which
    were unintentionally public, have been made private.
  * Most Glean work and I/O is now done on its own worker thread. This brings the parallelism Python in line with the other platforms.
  * The timing distribution, memory distribution, string list, labeled boolean and labeled string metric types are now supported in Python ([#762](https://github.com/mozilla/glean/pull/762), [#763](https://github.com/mozilla/glean/pull/763), [#765](https://github.com/mozilla/glean/pull/765), [#766](https://github.com/mozilla/glean/pull/766))

# v25.1.0 (2020-02-26)

[Full changelog](https://github.com/mozilla/glean/compare/v25.0.0...v25.1.0)

* Python:
  * The Boolean, Datetime and Timespan metric types are now supported in Python ([#731](https://github.com/mozilla/glean/pull/731), [#732](https://github.com/mozilla/glean/pull/732), [#737](https://github.com/mozilla/glean/pull/737))
  * Make public, document and test the debugging features ([#733](https://github.com/mozilla/glean/pull/733))

# v25.0.0 (2020-02-17)

[Full changelog](https://github.com/mozilla/glean/compare/v24.2.0...v25.0.0)

* General:
  * `ping_type` is not included in the `ping_info` any more ([#653](https://github.com/mozilla/glean/pull/653)), the pipeline takes the value from the submission URL.
  * The version of `glean_parser` has been upgraded to 1.18.2:
    * **Breaking Change (Java API)** Have the metrics names in Java match the names in Kotlin.
      See [Bug 1588060](https://bugzilla.mozilla.org/show_bug.cgi?id=1588060).
    * The reasons a ping are sent are now included in the generated markdown documentation.
* Android:
  * The `Glean.initialize` method runs mostly off the main thread ([#672](https://github.com/mozilla/glean/pull/672)).
  * Labels in labeled metrics now have a correct, and slightly stricter, regular expression.
    See [label format](https://mozilla.github.io/glean/user/metrics/index.html#label-format) for more information.
* iOS:
  * The baseline ping will now include `reason` codes that indicate why it was
    submitted. If an unclean shutdown is detected (e.g. due to force-close), this
    ping will be sent at startup with `reason: dirty_startup`.
  * Per [Bug 1614785](https://bugzilla.mozilla.org/show_bug.cgi?id=1614785), the
    clearing of application lifetime metrics now occurs after the metrics ping is
    sent in order to preserve values meant to be included in the startup metrics
    ping.
  * `initialize()` now performs most of its work in a background thread.
* Python:
  * When the pre-init task queue overruns, this is now recorded in the metric
    `glean.error.preinit_tasks_overflow`.
  * glinter warnings are printed to `stderr` when loading `metrics.yaml` and
    `pings.yaml` files.

# v24.2.0 (2020-02-11)

[Full changelog](https://github.com/mozilla/glean/compare/v24.1.0...v24.2.0)

* General:
  * Add `locale` to `client_info` section.
  * **Deprecation Warning** Since `locale` is now in the `client_info` section, the one
    in the baseline ping ([`glean.baseline.locale`](https://github.com/mozilla/glean/blob/c261205d6e84d2ab39c50003a8ffc3bd2b763768/glean-core/metrics.yaml#L28-L42))
    is redundant and will be removed by the end of the quarter.
  * Drop the Glean handle and move state into glean-core ([#664](https://github.com/mozilla/glean/pull/664))
  * If an experiment includes no `extra` fields, it will no longer include `{"extra": null}` in the JSON payload.
  * Support for ping `reason` codes was added.
  * The metrics ping will now include `reason` codes that indicate why it was
    submitted.
  * The version of `glean_parser` has been upgraded to 1.17.3
* Android:
  * Collections performed before initialization (preinit tasks) are now dispatched off
    the main thread during initialization.
  * The baseline ping will now include `reason` codes that indicate why it was
    submitted. If an unclean shutdown is detected (e.g. due to force-close), this
    ping will be sent at startup with `reason: dirty_startup`.
* iOS:
  * Collections performed before initialization (preinit tasks) are now dispatched off
    the main thread and not awaited during initialization.
  * Added recording of `glean.error.preinit_tasks_overflow` to report when
    the preinit task queue overruns, leading to data loss. See [bug
    1609734](https://bugzilla.mozilla.org/show_bug.cgi?id=1609734)

# v24.1.0 (2020-01-16)

[Full changelog](https://github.com/mozilla/glean/compare/v24.0.0...v24.1.0)

* General:
  * Stopping a non started measurement in a timing distribution will now be reported
    as an `invalid_state` error.
* Android:
  * A new metric `glean.error.preinit_tasks_overflow` was added to report when
    the preinit task queue overruns, leading to data loss. See [bug
    1609482](https://bugzilla.mozilla.org/show_bug.cgi?id=1609482)

# v24.0.0 (2020-01-14)

[Full changelog](https://github.com/mozilla/glean/compare/v23.0.1...v24.0.0)

* General:
  * **Breaking Change** An `enableUpload` parameter has been added to the `initialize()`
    function. This removes the requirement to call `setUploadEnabled()` prior to calling
    the `initialize()` function.
* Android:
  * The metrics ping scheduler will now only send metrics pings while the
    application is running. The application will no longer "wake up" at 4am
    using the Work Manager.
  * The code for migrating data from Glean SDK before version 19 was removed.
  * When using the `GleanTestLocalServer` rule in instrumented tests, pings are
    immediately flushed by the `WorkManager` and will reach the test endpoint as
    soon as possible.
* Python:
  * The Python bindings now support Python 3.5 - 3.7.
  * The Python bindings are now distributed as a wheel on Linux, macOS and
    Windows.

# v23.0.1 (2020-01-08)

[Full changelog](https://github.com/mozilla/glean/compare/v23.0.0...v23.0.1)

* Android:
  * BUGFIX: The Glean Gradle plugin will now work if an app or library doesn't
    have a metrics.yaml or pings.yaml file.
* iOS:
  * The released iOS binaries are now built with Xcode 11.3.

# v23.0.0 (2020-01-07)

[Full changelog](https://github.com/mozilla/glean/compare/v22.1.0...v23.0.0)

* Python bindings:
  * Support for events and UUID metrics was added.
* Android:
  * The Glean Gradle Plugin correctly triggers docs and API updates when registry files
    change, without requiring them to be deleted.
  * `parseISOTimeString` has been made 4x faster. This had an impact on Glean
    migration and initialization.
  * Metrics with `lifetime: application` are now cleared when the application is started,
    after startup Glean SDK pings are generated.
* All platforms:
  * The public method `PingType.send()` (in all platforms) have been deprecated
    and renamed to `PingType.submit()`.
  * Rename `deletion_request` ping to `deletion-request` ping after glean_parser update

# v22.1.0 (2019-12-17)

[Full changelog](https://github.com/mozilla/glean/compare/v22.0.0...v22.1.0)

* Add `InvalidOverflow` error to `TimingDistribution`s ([#583](https://github.com/mozilla/glean/pull/583))

# v22.0.0 (2019-12-05)

[Full changelog](https://github.com/mozilla/glean/compare/v21.3.0...v22.0.0)

* Add option to defer ping lifetime metric persistence ([#530](https://github.com/mozilla/glean/pull/530))
* Add a crate for the nice control API ([#542](https://github.com/mozilla/glean/pull/542))
* Pending `deletion_request` pings are resent on start ([#545](https://github.com/mozilla/glean/pull/545))

# v21.3.0 (2019-12-03)

[Full changelog](https://github.com/mozilla/glean/compare/v21.2.0...v21.3.0)

* Timers are reset when disabled. That avoids recording timespans across disabled/enabled toggling ([#495](https://github.com/mozilla/glean/pull/495)).
* Add a new flag to pings: `send_if_empty` ([#528](https://github.com/mozilla/glean/pull/528))
* Upgrade `glean_parser` to v1.12.0
* Implement the deletion request ping in Glean ([#526](https://github.com/mozilla/glean/pull/526))

# v21.2.0 (2019-11-21)

[Full changelog](https://github.com/mozilla/glean/compare/v21.1.1...v21.2.0)

* All platforms

  * The experiments API is no longer ignored before the Glean SDK initialized. Calls are
    recorded and played back once the Glean SDK is initialized.

  * String list items were being truncated to 20, rather than 50, bytes when using
    `.set()` (rather than `.add()`). This has been corrected, but it may result
    in changes in the sent data if using string list items longer than 20 bytes.

# v21.1.1 (2019-11-20)

[Full changelog](https://github.com/mozilla/glean/compare/v21.1.0...v21.1.1)

* Android:

  * Use the `LifecycleEventObserver` interface, rather than the `DefaultLifecycleObserver`
    interface, since the latter isn't compatible with old SDK targets.

# v21.1.0 (2019-11-20)

[Full changelog](https://github.com/mozilla/glean/compare/v21.0.0...v21.1.0)

* Android:

  * Two new metrics were added to investigate sending of metrics and baseline pings.
    See [bug 1597980](https://bugzilla.mozilla.org/show_bug.cgi?id=1597980) for more information.

  * Glean's two lifecycle observers were refactored to avoid the use of reflection.

* All platforms:

  * Timespans will now not record an error if stopping after setting upload enabled to false.

# v21.0.0 (2019-11-18)

[Full changelog](https://github.com/mozilla/glean/compare/v20.2.0...v21.0.0)

* Android:

  * The `GleanTimerId` can now be accessed in Java and is no longer a `typealias`.

  * Fixed a bug where the metrics ping was getting scheduled twice on startup.
* All platforms

  * Bumped `glean_parser` to version 1.11.0.

# v20.2.0 (2019-11-11)

[Full changelog](https://github.com/mozilla/glean/compare/v20.1.0...v20.2.0)

* In earlier 20.x.x releases, the version of glean-ffi was incorrectly built
  against the wrong version of glean-core.

# v20.1.0 (2019-11-11)

[Full changelog](https://github.com/mozilla/glean/compare/v20.0.0...v20.1.0)

* The version of Glean is included in the Glean Gradle plugin.

* When constructing a ping, events are now sorted by their timestamp. In practice,
  it rarely happens that event timestamps are unsorted to begin with, but this
  guards against a potential race condition and incorrect usage of the lower-level
  API.

# v20.0.0 (2019-11-11)

[Full changelog](https://github.com/mozilla/glean/compare/v19.1.0...v20.0.0)

* Glean users should now use a Gradle plugin rather than a Gradle script. (#421)
  See [integrating with the build system docs](https://mozilla.github.io/glean/book/user/adding-glean-to-your-project.html#integrating-with-the-build-system) for more information.

* In Kotlin, metrics that can record errors now have a new testing method,
  `testGetNumRecordedErrors`. (#401)

# v19.1.0 (2019-10-29)

[Full changelog](https://github.com/mozilla/glean/compare/v19.0.0...v19.1.0)

* Fixed a crash calling `start` on a timing distribution metric before Glean is initialized.
  Timings are always measured, but only recorded when upload is enabled ([#400](https://github.com/mozilla/glean/pull/400))
* BUGFIX: When the Debug Activity is used to log pings, each ping is now logged only once ([#407](https://github.com/mozilla/glean/pull/407))
* New `invalid state` error, used in timespan recording ([#230](https://github.com/mozilla/glean/pull/230))
* Add an Android crash instrumentation walk-through ([#399](https://github.com/mozilla/glean/pull/399))
* Fix crashing bug by avoiding assert-printing in LMDB ([#422](https://github.com/mozilla/glean/pull/422))
* Upgrade dependencies, including rkv ([#416](https://github.com/mozilla/glean/pull/416))

# v19.0.0 (2019-10-22)

[Full changelog](https://github.com/mozilla/glean/compare/v0.0.1-TESTING6...v19.0.0)

First stable release of Glean in Rust (aka glean-core).
This is a major milestone in using a cross-platform implementation of Glean on the Android platform.

* Fix round-tripping of timezone offsets in dates ([#392](https://github.com/mozilla/glean/pull/392))
* Handle dynamic labels in coroutine tasks ([#394](https://github.com/mozilla/glean/pull/384))

# v0.0.1-TESTING6 (2019-10-18)

[Full changelog](https://github.com/mozilla/glean/compare/v0.0.1-TESTING5...v0.0.1-TESTING6)

* Ignore dynamically stored labels if Glean is not initialized ([#374](https://github.com/mozilla/glean/pull/374))
* Make sure ProGuard doesn't remove Glean classes from the app ([#380](https://github.com/mozilla/glean/pull/380))
* Keep track of pings in all modes ([#378](https://github.com/mozilla/glean/pull/378))
* Add `jnaTest` dependencies to the `forUnitTest` JAR ([#382](https://github.com/mozilla/glean/pull/382))

# v0.0.1-TESTING5 (2019-10-10)

[Full changelog](https://github.com/mozilla/glean/compare/v0.0.1-TESTING4...v0.0.1-TESTING5)

* Upgrade to NDK r20 ([#365](https://github.com/mozilla/glean/pull/365))

# v0.0.1-TESTING4 (2019-10-09)

[Full changelog](https://github.com/mozilla/glean/compare/v0.0.1-TESTING3...v0.0.1-TESTING4)

* Take DST into account when converting a calendar into its items ([#359](https://github.com/mozilla/glean/pull/359))
* Include a macOS library in the `forUnitTests` builds ([#358](https://github.com/mozilla/glean/pull/358))
* Keep track of all registered pings in test mode ([#363](https://github.com/mozilla/glean/pull/363))

# v0.0.1-TESTING3 (2019-10-08)

[Full changelog](https://github.com/mozilla/glean/compare/v0.0.1-TESTING2...v0.0.1-TESTING3)

* Allow configuration of Glean through the `GleanTestRule`
* Bump `glean_parser` version to 1.9.2

# v0.0.1-TESTING2 (2019-10-07)

[Full changelog](https://github.com/mozilla/glean/compare/v0.0.1-TESTING1...v0.0.1-TESTING2)

* Include a Windows library in the `forUnitTests` builds

# v0.0.1-TESTING1 (2019-10-02)

[Full changelog](https://github.com/mozilla/glean/compare/95b6bcc03616c8d7c3e3e64e99ee9953aa06a474...v0.0.1-TESTING1)

### General

First testing release.<|MERGE_RESOLUTION|>--- conflicted
+++ resolved
@@ -1,8 +1,5 @@
 # Unreleased changes
 
-<<<<<<< HEAD
-[Full changelog](https://github.com/mozilla/glean/compare/v31.6.0...main)
-=======
 [Full changelog](https://github.com/mozilla/glean/compare/v32.0.0...main)
 
 # v32.0.0 (2020-08-03)
@@ -22,7 +19,6 @@
   * Logging messages from the Rust core are now sent through Python's standard library `logging` module. Therefore all logging in a Python application can be controlled through the `logging` module interface.
 * Android
   * BUGFIX: Require activities executed via `GleanDebugView` to be exported.
->>>>>>> 20a72dbf
 
 # v31.6.0 (2020-07-24)
 
