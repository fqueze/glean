--- conflicted
+++ resolved
@@ -1,8 +1,5 @@
 # Unreleased changes
 
-<<<<<<< HEAD
-[Full changelog](https://github.com/mozilla/glean/compare/v51.0.1...main)
-=======
 [Full changelog](https://github.com/mozilla/glean/compare/v51.1.0...main)
 
 # v51.1.0 (2022-08-08)
@@ -15,7 +12,6 @@
 * Kotlin
   * BUGFIX: When setting a local endpoint in testing check for testing mode, not initialization ([#2145](https://github.com/mozilla/glean/pull/2145/))
   * Gradle plugin: Remove the version conflict check. Now the consuming module need to ensure it uses a single version across all dependencies ([#2143](https://github.com/mozilla/glean/pull/2143))
->>>>>>> 7bfb241f
 
 # v51.0.1 (2022-07-26)
 
