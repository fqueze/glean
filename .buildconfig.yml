<<<<<<< HEAD
libraryVersion: 53.0.0
=======
libraryVersion: 53.1.0
>>>>>>> 8712171f
groupId: org.mozilla.telemetry
projects:
  glean:
    path: glean-core/android
    artifactId: glean
    publications:
      - name: glean
        type: aar
    description: 'The Glean SDK is a modern approach for a Telemetry library and is part of the Glean project.'
  glean-native:
    path: glean-core/android-native
    artifactId: glean-native
    publications:
      - name: glean-native
        type: aar
      - name: glean-native-forUnitTests
        type: jar
    description: 'The native libglean_ffi library for use with the Glean SDK.'
  glean-sample-app:
    path: samples/android/app
    artifactId: glean-sample-app
    description: 'An app demoing how to use the Glean library to collect and send telemetry data.'
    publications: []
  glean-gradle-plugin:
    path: gradle-plugin
    artifactId: glean-gradle-plugin
    publications:
      - name: glean-gradle-plugin
        type: jar
    description: 'A Gradle plugin to enable Glean SDK build-time support (metrics and pings API, docs, ...)'<|MERGE_RESOLUTION|>--- conflicted
+++ resolved
@@ -1,8 +1,4 @@
-<<<<<<< HEAD
-libraryVersion: 53.0.0
-=======
 libraryVersion: 53.1.0
->>>>>>> 8712171f
 groupId: org.mozilla.telemetry
 projects:
   glean:
