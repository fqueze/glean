<<<<<<< HEAD
libraryVersion: 58.0.0
=======
libraryVersion: 58.1.0
>>>>>>> 9cff9abe
groupId: org.mozilla.telemetry
projects:
  glean:
    path: glean-core/android
    artifactId: glean
    publications:
      - name: glean
        type: aar
    description: 'The Glean SDK is a modern approach for a Telemetry library and is part of the Glean project.'
  glean-native:
    path: glean-core/android-native
    artifactId: glean-native
    publications:
      - name: glean-native
        type: aar
      - name: glean-native-forUnitTests
        type: jar
    description: 'The native libglean_ffi library for use with the Glean SDK.'
  glean-sample-app:
    path: samples/android/app
    artifactId: glean-sample-app
    description: 'An app demoing how to use the Glean library to collect and send telemetry data.'
    publications: []
  glean-gradle-plugin:
    path: gradle-plugin
    artifactId: glean-gradle-plugin
    publications:
      - name: glean-gradle-plugin
        type: jar
    description: 'A Gradle plugin to enable Glean SDK build-time support (metrics and pings API, docs, ...)'<|MERGE_RESOLUTION|>--- conflicted
+++ resolved
@@ -1,8 +1,4 @@
-<<<<<<< HEAD
-libraryVersion: 58.0.0
-=======
 libraryVersion: 58.1.0
->>>>>>> 9cff9abe
 groupId: org.mozilla.telemetry
 projects:
   glean:
