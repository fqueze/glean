<<<<<<< HEAD
libraryVersion: 51.8.0
=======
libraryVersion: 51.8.1
>>>>>>> f8b8323b
groupId: org.mozilla.telemetry
projects:
  glean:
    path: glean-core/android
    artifactId: glean
    publications:
      - name: glean
        type: aar
    description: 'The Glean SDK is a modern approach for a Telemetry library and is part of the Glean project.'
  glean-native:
    path: glean-core/android-native
    artifactId: glean-native
    publications:
      - name: glean-native
        type: aar
      - name: glean-native-forUnitTests
        type: jar
    description: 'The native libglean_ffi library for use with the Glean SDK.'
  glean-sample-app:
    path: samples/android/app
    artifactId: glean-sample-app
    description: 'An app demoing how to use the Glean library to collect and send telemetry data.'
    publications: []
  glean-gradle-plugin:
    path: gradle-plugin
    artifactId: glean-gradle-plugin
    publications:
      - name: glean-gradle-plugin
        type: jar
    description: 'A Gradle plugin to enable Glean SDK build-time support (metrics and pings API, docs, ...)'<|MERGE_RESOLUTION|>--- conflicted
+++ resolved
@@ -1,8 +1,4 @@
-<<<<<<< HEAD
-libraryVersion: 51.8.0
-=======
 libraryVersion: 51.8.1
->>>>>>> f8b8323b
 groupId: org.mozilla.telemetry
 projects:
   glean:
