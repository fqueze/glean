<<<<<<< HEAD
libraryVersion: 53.2.0
=======
libraryVersion: 54.0.0
>>>>>>> 1cfbc010
groupId: org.mozilla.telemetry
projects:
  glean:
    path: glean-core/android
    artifactId: glean
    publications:
      - name: glean
        type: aar
    description: 'The Glean SDK is a modern approach for a Telemetry library and is part of the Glean project.'
  glean-native:
    path: glean-core/android-native
    artifactId: glean-native
    publications:
      - name: glean-native
        type: aar
      - name: glean-native-forUnitTests
        type: jar
    description: 'The native libglean_ffi library for use with the Glean SDK.'
  glean-sample-app:
    path: samples/android/app
    artifactId: glean-sample-app
    description: 'An app demoing how to use the Glean library to collect and send telemetry data.'
    publications: []
  glean-gradle-plugin:
    path: gradle-plugin
    artifactId: glean-gradle-plugin
    publications:
      - name: glean-gradle-plugin
        type: jar
    description: 'A Gradle plugin to enable Glean SDK build-time support (metrics and pings API, docs, ...)'<|MERGE_RESOLUTION|>--- conflicted
+++ resolved
@@ -1,8 +1,4 @@
-<<<<<<< HEAD
-libraryVersion: 53.2.0
-=======
 libraryVersion: 54.0.0
->>>>>>> 1cfbc010
 groupId: org.mozilla.telemetry
 projects:
   glean:
