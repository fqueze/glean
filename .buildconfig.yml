--- conflicted
+++ resolved
@@ -1,8 +1,4 @@
-<<<<<<< HEAD
-libraryVersion: 52.4.1
-=======
 libraryVersion: 52.4.2
->>>>>>> d484ba8d
 groupId: org.mozilla.telemetry
 projects:
   glean:
