<<<<<<< HEAD
libraryVersion: 62.0.0
=======
libraryVersion: 63.0.0
>>>>>>> 9eab6a4b
groupId: org.mozilla.telemetry
projects:
  glean:
    path: glean-core/android
    artifactId: glean
    publications:
      - name: glean
        type: aar
    description: 'The Glean SDK is a modern approach for a Telemetry library and is part of the Glean project.'
  glean-native:
    path: glean-core/android-native
    artifactId: glean-native
    publications:
      - name: glean-native
        type: aar
      - name: glean-native-forUnitTests
        type: jar
    description: 'The native libglean_ffi library for use with the Glean SDK.'
  glean-sample-app:
    path: samples/android/app
    artifactId: glean-sample-app
    description: 'An app demoing how to use the Glean library to collect and send telemetry data.'
    publications: []
  glean-gradle-plugin:
    path: gradle-plugin
    artifactId: glean-gradle-plugin
    publications:
      - name: glean-gradle-plugin
        type: jar
    description: 'A Gradle plugin to enable Glean SDK build-time support (metrics and pings API, docs, ...)'<|MERGE_RESOLUTION|>--- conflicted
+++ resolved
@@ -1,8 +1,4 @@
-<<<<<<< HEAD
-libraryVersion: 62.0.0
-=======
 libraryVersion: 63.0.0
->>>>>>> 9eab6a4b
 groupId: org.mozilla.telemetry
 projects:
   glean:
