<<<<<<< HEAD
libraryVersion: 44.2.0
=======
libraryVersion: 50.0.0
>>>>>>> 40658a2d
groupId: org.mozilla.telemetry
projects:
  glean:
    path: glean-core/android
    artifactId: glean
    publications:
      - name: glean
        type: aar
    description: 'The Glean SDK is a modern approach for a Telemetry library and is part of the Glean project.'
  glean-native:
    path: glean-core/android-native
    artifactId: glean-native
    publications:
      - name: glean-native
        type: aar
      - name: glean-native-forUnitTests
        type: jar
    description: 'The native libglean_ffi library for use with the Glean SDK.'
  glean-sample-app:
    path: samples/android/app
    artifactId: glean-sample-app
    description: 'An app demoing how to use the Glean library to collect and send telemetry data.'
    publications: []
  glean-gradle-plugin:
    path: gradle-plugin
    artifactId: glean-gradle-plugin
    publications:
      - name: glean-gradle-plugin
        type: jar
    description: 'A Gradle plugin to enable Glean SDK build-time support (metrics and pings API, docs, ...)'<|MERGE_RESOLUTION|>--- conflicted
+++ resolved
@@ -1,8 +1,4 @@
-<<<<<<< HEAD
-libraryVersion: 44.2.0
-=======
 libraryVersion: 50.0.0
->>>>>>> 40658a2d
 groupId: org.mozilla.telemetry
 projects:
   glean:
