<<<<<<< HEAD
libraryVersion: 52.4.2
=======
libraryVersion: 52.4.3
>>>>>>> 1e52c8d6
groupId: org.mozilla.telemetry
projects:
  glean:
    path: glean-core/android
    artifactId: glean
    publications:
      - name: glean
        type: aar
    description: 'The Glean SDK is a modern approach for a Telemetry library and is part of the Glean project.'
  glean-native:
    path: glean-core/android-native
    artifactId: glean-native
    publications:
      - name: glean-native
        type: aar
      - name: glean-native-forUnitTests
        type: jar
    description: 'The native libglean_ffi library for use with the Glean SDK.'
  glean-sample-app:
    path: samples/android/app
    artifactId: glean-sample-app
    description: 'An app demoing how to use the Glean library to collect and send telemetry data.'
    publications: []
  glean-gradle-plugin:
    path: gradle-plugin
    artifactId: glean-gradle-plugin
    publications:
      - name: glean-gradle-plugin
        type: jar
    description: 'A Gradle plugin to enable Glean SDK build-time support (metrics and pings API, docs, ...)'<|MERGE_RESOLUTION|>--- conflicted
+++ resolved
@@ -1,8 +1,4 @@
-<<<<<<< HEAD
-libraryVersion: 52.4.2
-=======
 libraryVersion: 52.4.3
->>>>>>> 1e52c8d6
 groupId: org.mozilla.telemetry
 projects:
   glean:
