# This Source Code Form is subject to the terms of the Mozilla Public
# License, v. 2.0. If a copy of the MPL was not distributed with this
# file, You can obtain one at http://mozilla.org/MPL/2.0/.

---

version: 2.1

###########################################################################
# DEFINITIONS

definitions:
  - release_filters: &release-filters
      branches:
        ignore: /.*/
      tags:
        only: /^v.*/

##########################################################################
# COMMANDS

commands:
  skip-if-doc-only:
    steps:
      - run:
          name: Check doc only skip condition
          command: |
            if git log -1 "$CIRCLE_SHA1" | grep -q '\[doc only\]'; then
                echo "Skipping this step. Last commit was tagged to not require tests."
                circleci-agent step halt
            fi

  setup-rust-toolchain:
    parameters:
      rust-version:
        type: string
        default: "stable"
    steps:
      - run:
          name: Turn on RUST_BACKTRACE and RUST_LOG for any job that installs rustc
          command: |
            echo "export RUST_BACKTRACE=1" >> $BASH_ENV
            echo "export RUST_LOG=glean_core=debug" >> $BASH_ENV
      - run:
          name: Setup Rust toolchain
          command: |
            rustup install <<parameters.rust-version>>
            rustup default <<parameters.rust-version>>
            rustc --version

  test-rust:
    parameters:
      rust-version:
        type: string
        default: "stable"
    steps:
      - checkout
      - skip-if-doc-only
      - setup-rust-toolchain:
          rust-version: <<parameters.rust-version>>
      - run:
          name: Test
          command: |
            export GLEAN_TEST_COVERAGE=$(realpath glean_coverage.txt)
            cargo test --verbose --jobs 6 -- --nocapture
      - run:
          name: Install required Python dependencies
          command: |
            sudo apt update
            sudo apt install --yes --no-install-recommends \
              python3-pip \
              python3.8-venv
      - run:
          name: Run Rust sample
          command: |
            if rustc --version | grep -q 'rustc 1.6'; then
              cargo run -p sample
            fi
      - run:
          name: Upload coverage report
          command: |
            pip3 install glean_parser
            glean_parser coverage --allow-reserved -c glean_coverage.txt -f codecovio -o codecov.json glean-core/metrics.yaml
            bin/codecov.sh -X yaml -f codecov.json

  install-rustup:
    steps:
      - run:
          name: Installing rustup
          command: curl --proto '=https' --tlsv1.2 -sSf https://sh.rustup.rs | sh -s -- -y
      - run:
          name: Setup custom environment variables
          command: |
            echo 'export PATH=$HOME/.cargo/bin:$PATH' >> $BASH_ENV

  install-android-ndk:
    steps:
      - run:
          name: Install missing Android SDK & NDK
          command: |
            sdkmanager \
              "build-tools;33.0.0" \
              "ndk;25.1.8937393"

  android-setup:
    steps:
      - install-rustup
      - setup-rust-toolchain:
          rust-version: stable
      - install-android-ndk
      - run:
          name: Restrict to Linux builds only
          command: |
            echo "rust.targets=linux-x86-64" > local.properties

  test-python:
    steps:
      - install-rustup
      - setup-rust-toolchain
      - run:
          name: Remove coredump file restriction
          command: |
            # tell the operating system to remove the file size limit on core dump files
            ulimit -c unlimited
      - run:
          name: Python tests
          command: |
            export PYTEST_ARGS=-v
            make test-python
      - run:
          name: Detect and gather coredump files
          when: always
          command: |
            mkdir -p ~/coredumps
            # Try to copy the core file(s). Don't fail if they don't exist.
            cp core.* ~/coredumps || true
      - store_artifacts:
          path: ~/coredumps
          destination: coredumps

  build-windows-x86_64-wheel:
    steps:
      - install-rustup
      - setup-rust-toolchain
      - install-mingw
      - run:
          name: Install Python development tools for host
          command:
            make setup-python
      - run:
          name: Build Windows wheel
          command: |
            cd glean-core/python
            .venv3.8/bin/python3 setup.py bdist_wheel
          environment:
            GLEAN_BUILD_TARGET: x86_64-pc-windows-gnu
            GLEAN_BUILD_VARIANT: release

  build-windows-i686-wheel:
    steps:
      - install-rustup
      - setup-rust-toolchain:
          rust-version: "1.58.0"
      - install-mingw
      - run:
          name: Install Python development tools for host
          command:
            make setup-python
      - run:
          name: Build Windows wheel
          command: |
            cd glean-core/python
             .venv3.8/bin/python3 setup.py bdist_wheel
          environment:
            GLEAN_BUILD_TARGET: i686-pc-windows-gnu
            GLEAN_BUILD_VARIANT: release

  install-python-windows-deps:
    steps:
      - run:
          name: Set up dependencies for Python for Windows
          command: |
            echo "export WINEDEBUG=-all" >> $BASH_ENV
            wget https://bootstrap.pypa.io/get-pip.py
            $WINPYTHON get-pip.py
            echo "import site" >> winpython/python38._pth
            echo "import sys; sys.path.insert(0, '')" >> winpython/sitecustomize.py
            # The Windows-Python-installed-inside-Wine thing can't actually build wheels,
            # so just install all of the wheels that were created as part of creating the
            # environment on the host system before attempting to install everything in
            # requirements_dev.txt
            find ~/.cache/pip -name "*.whl" -exec $WINPYTHON -m pip install {} \;
            $WINPYTHON -m pip install -r glean-core/python/requirements_dev.txt --no-warn-script-location
            $WINPYTHON -m pip install glean-core/python/dist/*.whl --no-warn-script-location

  install-mingw:
    steps:
      - run:
          name: Install mingw
          command: |
            sudo apt update
            # This package contains tools for both i686 and x86_64 targets
            sudo apt install -y gcc-mingw-w64
      - run:
          name: Add mingw target
          command: |
            rustup target add x86_64-pc-windows-gnu
            rustup target add i686-pc-windows-gnu
            # Set the linker to use for Rust/mingw
            echo '[target.x86_64-pc-windows-gnu]' >> ~/.cargo/config
            echo 'linker = "/usr/bin/x86_64-w64-mingw32-gcc"' >> ~/.cargo/config
            echo '[target.i686-pc-windows-gnu]' >> ~/.cargo/config
            echo 'linker = "/usr/bin/i686-w64-mingw32-gcc"' >> ~/.cargo/config

  install-ghr-darwin:
    steps:
      - run:
          name: Get ghr release tool
          command: |
            GHR_VERSION=v0.16.0
            GHR=ghr_${GHR_VERSION}_darwin_amd64
            GHR_SHA256=67f61cbb8ad201e28829b558d5349e1cabf667acba33db0f9ac7e05a14ed98bc
            curl -sfSL --retry 5 -O "https://github.com/tcnksm/ghr/releases/download/${GHR_VERSION}/${GHR}.zip"
            echo "${GHR_SHA256} *${GHR}.zip" | shasum -a 256 -c -
            unzip "${GHR}.zip"
            cp ./${GHR}/ghr ghr

  install-ghr-linux:
    steps:
      - run:
          name: Get ghr release tool
          command: |
            GHR_VERSION=v0.16.0
            GHR=ghr_${GHR_VERSION}_linux_amd64
            GHR_SHA256=02b69903e6b61272706db44ba184bb9ba5d1c806cb65edd1fcb1e561e443ce83
            curl -sfSL --retry 5 -O "https://github.com/tcnksm/ghr/releases/download/${GHR_VERSION}/${GHR}.tar.gz"
            echo "${GHR_SHA256} *${GHR}.tar.gz" | sha256sum -c -
            tar -xf "${GHR}.tar.gz"
            cp ./${GHR}/ghr ghr

jobs:
  ###########################################################################
  # Project-level

  License check:
    docker:
      - image: cimg/rust:1.61
    steps:
      - checkout
      - run:
          name: Install cargo-deny
          command: |
            DENY_VERSION=0.13.5
            DENY="cargo-deny-${DENY_VERSION}-x86_64-unknown-linux-musl"
            DENY_SHA256=339014366d1ea1137fe425b35b7c0fb3b3c8a54f9bfb2b470f52cbb1a7904e17
            curl -sfSL --retry 5 -O "https://github.com/EmbarkStudios/cargo-deny/releases/download/${DENY_VERSION}/${DENY}.tar.gz"
            echo "${DENY_SHA256} *${DENY}.tar.gz" | shasum -a 256 -c -
            tar -xvf "${DENY}.tar.gz"
            mv "${DENY}/cargo-deny" ~/.cargo/bin/cargo-deny
            chmod +x ~/.cargo/bin/cargo-deny
      - run:
          name: Run license check
          command: cargo deny check licenses

  Check vendored schema:
    docker:
      - image: cimg/rust:1.61
    steps:
      - checkout
      - run:
          name: Check vendored schema for upstream updates
          command: |
            bin/update-schema.sh HEAD
            if ! git diff --exit-code HEAD -- glean-core/preview/tests/glean.1.schema.json; then
              echo "===================================="
              echo "Latest schema from upstream changed."
              echo "Please regenerate the file using:"
              echo "    bin/update-schema.sh latest"
              echo "Commit the modified files and push."
              echo "===================================="
              exit 1
            fi

  Lint YAML with yamllint:
    docker:
      - image: cimg/python:3.8
    steps:
      - checkout
      - run: pip install yamllint
      - run: make lint-yaml

  ###########################################################################
  # Rust / C / FFI

  Check Rust formatting:
    docker:
      - image: cimg/rust:1.61
    steps:
      - checkout
      - run: rustup component add rustfmt
      - run: rustfmt --version
      - run: cargo fmt -- --check

  Lint Rust with clippy:
    docker:
      - image: cimg/rust:1.61
    steps:
      - checkout
      - run: rustup component add clippy
      - run: cargo clippy --version
      - run:
          name: Install required Python dependencies
          command: |
            sudo apt update
            sudo apt install --yes --no-install-recommends \
              python3.8-venv
      - run:
          name: Clippy
          command: make lint-rust

  Rust tests - stable:
    docker:
      - image: cimg/rust:1.61
    resource_class: "medium+"
    steps:
      - test-rust

  Rust tests - beta:
    docker:
      - image: cimg/rust:1.61
    steps:
      - test-rust:
          rust-version: "beta"

  Rust tests - minimum version:
    docker:
      - image: cimg/rust:1.58
    resource_class: "medium+"
    steps:
      - test-rust:
          rust-version: "1.58.0"

  Generate Rust documentation:
    docker:
      - image: cimg/rust:1.61
    steps:
      - checkout
      - run:
          name: Version information
          command: rustc --version; cargo --version; rustup --version
      - run:
          name: Install mdbook-dtmo
          command: |
              MDBOOK_VERSION=0.13.1
              MDBOOK="mdbook-dtmo-${MDBOOK_VERSION}-x86_64-unknown-linux-gnu.tar.gz"
              MDBOOK_SHA256=b27992bec9b336375c5662853da492b96cb6a472c0d5538e40e034fdeba40478
              curl -sfSL --retry 5 -O "https://github.com/badboy/mdbook-dtmo/releases/download/${MDBOOK_VERSION}/${MDBOOK}"
              echo "${MDBOOK_SHA256} *${MDBOOK}" | shasum -a 256 -c -
              tar -xvf "${MDBOOK}"
              # We rename it to mdbook here, so other tools keep working as expected
              mv mdbook-dtmo ~/.cargo/bin/mdbook
              mdbook --version
      - run:
          name: Build Rust documentation
          command: bin/build-rust-docs.sh
      - persist_to_workspace:
          root: build/
          paths:
            - docs/book
            - docs/dev
            - docs/docs
            - docs/shared
            - docs/index.html

  Publish Rust crates:
    docker:
      - image: cimg/rust:1.61
    steps:
      - checkout
      - run:
          name: Publish Cargo Package
          command: |
            # Login to crates.io so the following commands work
            cargo login -- "$CRATES_IO_TOKEN"

            # Publish all crates from CI.
            # The token is set in CircleCI settings.
            # Need some sleep inbetween to ensure crates.io is updated.

            pushd glean-core
            cargo publish --verbose

            sleep 30
            pushd rlb
            cargo publish --verbose

  ###########################################################################
  # Android / Kotlin / Java

  Lint Android with ktlint and detekt:
    docker:
      - image: cimg/android:2022.07.1
    steps:
      - checkout
      - android-setup
      - run: ./gradlew --no-daemon lint
      - run: ./gradlew --no-daemon ktlint
      - run: ./gradlew --no-daemon detekt

  Android tests:
    docker:
      - image: cimg/android:2022.07.1
    steps:
      - checkout
      - skip-if-doc-only
      - android-setup
      - run:
          name: Remove coredump file restriction
          command: |
            # tell the operating system to remove the file size limit on core dump files
            ulimit -c unlimited
      - run:
          name: Android tests
          command: ./gradlew --no-daemon :glean:testDebugUnitTest
          environment:
            GRADLE_OPTS: -Xmx2048m
            TARGET_CFLAGS: -DNDEBUG
      - run:
          name: Save test results
          command: |
            mkdir -p ~/test-results/junit/
            mkdir -p ~/test-results/tests/
            cp -a glean-core/android/build/reports/tests ~/test-results/
            find glean-core/android/build -type f -regex ".*/build/test-results/.*xml" -exec cp {} ~/test-results/junit/ \;
          when: always
      - store_artifacts:
          path: ~/test-results/tests
          destination: test-results
      - run:
          name: Detect and gather coredump files
          command: |
            mkdir -p ~/coredumps
            # Try to copy the core file from a default location. Don't fail if it doesn't exist.
            cp -a glean-core/android/core ~/coredumps || true
            # The JVM/Gradle might also produce a log file named like "hs_err_pid3247.log", let's copy that as well
            find . -type f -name "hs_*.log" | xargs -I% cp -a % ~/coredumps/%
      - store_artifacts:
          path: ~/coredumps
          destination: coredumps
      - store_test_results:
          path: ~/test-results
      - run:
          name: Build Android Sample App
          command: |
            ./gradlew :glean-sample-app:assembleAndroidTest
          environment:
            GRADLE_OPTS: -Xmx2048m
            TARGET_CFLAGS: -DNDEBUG

  ###########################################################################
  # Swift / iOS / macOS

  Check Swift formatting:
    macos:
      xcode: "14.0"
    steps:
      - checkout
      - run:
          name: Install lint tools
          command: |
            export HOMEBREW_NO_AUTO_UPDATE=1
            # swiftlint 0.50.1
            curl https://raw.githubusercontent.com/Homebrew/homebrew-core/dd10ef27e1327dd3dfc6f428565a83402d4abc24/Formula/swiftlint.rb > swiftlint.rb
            brew install ./swiftlint.rb
      - run:
          name: Run swiftlint
          command: |
            swiftlint version
            swiftlint --strict

  iOS build and test:
    macos:
      xcode: "13.4.1"
    steps:
      - checkout
      - run:
          name: Show Ruby environment
          command: |
            ruby --version
            gem env
      - install-rustup
      - setup-rust-toolchain
      - restore_cache:
          name: Restore rubygems cache
          key: swift-docs-gems-v13
      - run:
          name: Install jazzy
          command: gem install jazzy
      - save_cache:
          name: Save rubygems cache
          # NEEDS TO CHANGE WHEN JAZZY OR RUBY IS UPDATED
          key: swift-docs-gems-v13
          paths:
            - ~/.gem/ruby/2.7.6
      - run:
          name: Setup build environment
          command: |
            set -x
            rustup target add aarch64-apple-ios aarch64-apple-ios-sim x86_64-apple-ios

            # For some reason everything works fine if we use the host clang,
            # not the Xcode-bundled clang.
            echo '[target.x86_64-apple-darwin]' >> ~/.cargo/config
            echo 'linker = "/usr/bin/clang"' >> ~/.cargo/config

            # List available devices -- allows us to see what's there
            DEVICES=$(xcrun xctrace list devices 2>&1)
            echo "$DEVICES"
            # Pick a device and start it
            UUID=$(echo "$DEVICES" | grep --max-count=1 'iPhone 11 Simulator (14' | awk -F'[()]' '{print $4}')
            xcrun simctl boot "$UUID"
            # Store build type for use in cache key
            if [ -z "${CIRCLE_TAG}" ]; then
              echo "debug" > buildtype.txt
            else
              echo "release" > buildtype.txt
            fi
      - restore_cache:
          keys:
            - v2-cargo-cache-{{arch}}-{{checksum "buildtype.txt"}}-{{checksum "Cargo.lock"}}
      - run:
          name: Run iOS build
          command: bash bin/run-ios-build.sh
      - save_cache:
          paths:
            - /Users/distiller/.cargo/registry
            - target
          key: v2-cargo-cache-{{arch}}-{{checksum "buildtype.txt"}}-{{checksum "Cargo.lock"}}
      - run:
          name: Configure device logging
          command: |
            xcrun simctl spawn booted log config --mode "level:debug" --subsystem org.mozilla.glean-sample-app
      - run:
          name: Run iOS tests
          command: |
            if git log -1 "$CIRCLE_SHA1" | grep -q '\[doc only\]'; then
                echo "Skipping this step. Last commit was tagged to not require tests."
            else
                bash bin/run-ios-tests.sh
            fi
      - run:
          name: Generate Swift documentation
          command: bash bin/build-swift-docs.sh
      - store_artifacts:
          path: raw_xcodebuild.log
          destination: raw_xcodebuild.log
      - store_artifacts:
          path: raw_xcodetest.log
          destination: raw_xcodetest.log
      - run:
          name: Collect device logs
          command: |
            xcrun simctl spawn booted log collect --output $(pwd)/ios-tests.logarchive
            zip -r $(pwd)/device_logs.zip $(pwd)/ios-tests.logarchive
      - store_artifacts:
          path: device_logs.zip
          destination: device_logs.zip
      - persist_to_workspace:
          root: build/
          paths: docs/swift
      - skip-if-doc-only
      - run:
          name: Build XCFramework archive
          no_output_timeout: 20m
          command: |
            if [ -z "${CIRCLE_TAG}" ]; then
              # No need to build the framework archive unless we build for a tagged release.
              circleci-agent step halt
            else
              bash bin/build-xcframework.sh
            fi
      - persist_to_workspace:
          root: .
          paths:
            - Glean.xcframework.zip

  iOS integration test:
    macos:
      xcode: "13.4.1"
    steps:
      - checkout
      - skip-if-doc-only
      - install-rustup
      - setup-rust-toolchain
      - run:
          name: Setup build environment
          command: |
            set -x
            rustup target add aarch64-apple-ios aarch64-apple-ios-sim x86_64-apple-ios

            # For some reason everything works fine if we use the host clang,
            # not the Xcode-bundled clang.
            echo '[target.x86_64-apple-darwin]' >> ~/.cargo/config
            echo 'linker = "/usr/bin/clang"' >> ~/.cargo/config

            # List available devices -- allows us to see what's there
            DEVICES=$(xcrun xctrace list devices 2>&1)
            echo "$DEVICES"
            # Pick a device and start it
            UDID=$(echo "$DEVICES" | grep --max-count=1 'iPhone 11 Simulator (14' | awk -F'[()]' '{print $4}')
            xcrun simctl boot "$UDID"
      - run:
          name: Build XCFramework archive
          command: |
            bash bin/build-xcframework.sh
      - run:
          name: Build sample app
          command: |
            bash bin/run-ios-sample-app-build.sh
      - store_artifacts:
          path: raw_sample_xcodebuild.log
          destination: raw_sample_xcodebuild.log
      - run:
          name: Configure device logging
          command: |
            xcrun simctl spawn booted log config --mode "level:debug" --subsystem org.mozilla.glean-sample-app
      - run:
          name: Run sample app tests
          command: |
            bash bin/run-ios-sample-app-test.sh
      - store_artifacts:
          path: raw_sample_xcodetest.log
          destination: raw_sample_xcodetest.log
      - run:
          name: Collect device logs
          command: |
            xcrun simctl spawn booted log collect --output $(pwd)/ios-integration-test.logarchive
            zip -r $(pwd)/device_logs.zip $(pwd)/ios-integration-test.logarchive
          when: always
      - store_artifacts:
          path: device_logs.zip
          destination: device_logs.zip

  iOS Framework release:
    macos:
      xcode: "13.4.1"
    steps:
      - checkout
      - attach_workspace:
          at: .
      - install-ghr-darwin
      - run:
          name: Release framework archive on GitHub
          command: |
            ./ghr -replace "${CIRCLE_TAG}" Glean.xcframework.zip

  glean-swift release:
    docker:
      - image: cimg/rust:1.61
    steps:
      - checkout
      - attach_workspace:
          at: .
      - run:
          name: Release glean-swift
          command: |
            git config --global user.email "jrediger@mozilla.com"
            git config --global user.name "Glean automated release"
            ./bin/publish-glean-swift.sh "${CIRCLE_TAG}"

  ###########################################################################
  # Python

  Lint Python:
    docker:
      - image: cimg/python:3.10
    steps:
      - checkout
      - install-rustup
      - run:
          name: Run uniffi-bindgen
          command: make bindgen-python
      - run:
          name: Python lints
          command: make lint-python

  Python 3_6 tests:
    docker:
      - image: cimg/python:3.6
    steps:
      - checkout
      - skip-if-doc-only
      - test-python

  Python 3_6 tests minimum dependencies:
    docker:
      - image: cimg/python:3.6
    steps:
      - checkout
      - skip-if-doc-only
      - run:
          command: |
            echo "export GLEAN_PYDEPS=min" >> $BASH_ENV
      - test-python

  Python 3_7 tests:
    docker:
      - image: cimg/python:3.7
    steps:
      - checkout
      - skip-if-doc-only
      - test-python

  Python 3_8 tests:
    docker:
      - image: cimg/python:3.8
    steps:
      - checkout
      - test-python
      - persist_to_workspace:
          root: glean-core/python/
          paths: .venv3.8

  Python 3_9 tests:
    docker:
      - image: cimg/python:3.9
    steps:
      - checkout
      - test-python

  Python 3_9 tests minimum dependencies:
    docker:
      - image: cimg/python:3.9
    steps:
      - checkout
      - skip-if-doc-only
      - run:
          command: |
            echo "export GLEAN_PYDEPS=min" >> $BASH_ENV
      - test-python

  Python 3_9 on Alpine tests:
    docker:
      - image: python:3.9-alpine
    shell: /bin/sh -leo pipefail
    environment:
      - BASH_ENV: /etc/profile
    steps:
      - run:
          name: Install dependencies
          command: |
            apk add curl git gcc musl-dev libffi-dev openssh-client make openssl-dev
      - checkout
      - test-python

  Python 3_10 tests:
    docker:
      - image: cimg/python:3.10
    steps:
      - checkout
      - test-python

  Python Windows x86_64 tests:
    docker:
      - image: cimg/python:3.8
    steps:
      - checkout
      - skip-if-doc-only
      - build-windows-x86_64-wheel
      - run:
          name: Install Wine
          command: |
            sudo apt install wine64
      - run:
          name: Install Python for Windows
          command: |
            wget https://www.python.org/ftp/python/3.8.2/python-3.8.2-embed-amd64.zip
            mkdir winpython
            unzip python-3.8.2-embed-amd64.zip -d winpython
            echo "export WINPYTHON=\"wine64 winpython/python.exe\"" >> $BASH_ENV
      - install-python-windows-deps
      - run:
          name: Run tests
          command: |
            $WINPYTHON -m pytest -s glean-core/python/tests

  Python Windows i686 tests:
    docker:
      - image: cimg/python:3.8
    steps:
      - checkout
      - skip-if-doc-only
      - build-windows-i686-wheel
      - run:
          name: Install Wine
          command: |
            sudo dpkg --add-architecture i386
            sudo apt update
            sudo apt install wine32
      - run:
          name: Install Python for Windows
          command: |
            wget https://www.python.org/ftp/python/3.8.2/python-3.8.2-embed-win32.zip
            mkdir winpython
            unzip python-3.8.2-embed-win32.zip -d winpython
            echo "export WINPYTHON=\"wine winpython/python.exe\"" >> $BASH_ENV
      - install-python-windows-deps
      - run:
          name: Run tests
          command: |
            $WINPYTHON -m pytest -s glean-core/python/tests

  Generate Python documentation:
    docker:
      - image: cimg/python:3.8
    steps:
      - checkout
      - attach_workspace:
          at: glean-core/python/
      - run:
          name: Generate Python docs
          command: glean-core/python/.venv3.8/bin/python3 -m pdoc --html glean --force -o build/docs/python
      - persist_to_workspace:
          root: build/
          paths: docs/python

  pypi-source-release:
    docker:
      - image: cimg/python:3.8
    steps:
      - install-rustup
      - setup-rust-toolchain
      - checkout
      - run:
          name: Setup default Python version
          command: |
            echo 'export PATH=/opt/python/cp38-cp38/bin:$PATH' >> $BASH_ENV
      - run:
          name: Build Python extension
          command: |
            make setup-python
            glean-core/python/.venv3.8/bin/python3 setup.py sdist
            glean-core/python/.venv3.8/bin/python3 -m twine upload dist/*

  pypi-linux-release:
    docker:
      # The official docker image for building manylinux2010 wheels
      - image: quay.io/pypa/manylinux2014_x86_64
    steps:
      # manylinux2014 doesn't have ssh installed.
      - run:
          name: Install missing tools
          command: yum install -y openssh-clients
      - install-rustup
      - setup-rust-toolchain
      - checkout
      - run:
          name: Setup default Python version
          command: |
            echo 'export PATH=/opt/python/cp38-cp38/bin:$PATH' >> $BASH_ENV
      - run:
          name: Build Python extension
          command: |
            make build-python
          environment:
            GLEAN_BUILD_VARIANT: release
      - run:
          name: Build Linux wheel
          command: |
            cd glean-core/python
            .venv3.8/bin/python3 setup.py bdist_wheel
            .venv3.8/bin/python3 -m auditwheel repair dist/*.whl
            # Requires that the TWINE_USERNAME and TWINE_PASSWORD environment
            # variables are configured in CircleCI's environment variables.
            .venv3.8/bin/python3 -m twine upload wheelhouse/*
          environment:
            GLEAN_BUILD_VARIANT: release
      - install-ghr-linux
      - run:
          name: Publish to Github
          command: |
            # Upload to GitHub
            ./ghr -replace ${CIRCLE_TAG} glean-core/python/wheelhouse

  pypi-macos-release:
    macos:
      xcode: "13.4.1"
    steps:
      - install-rustup
      - setup-rust-toolchain
      - checkout
      - run:
          name: Install Python development tools for host
          command: |
            rustup target add aarch64-apple-darwin
            make setup-python
<<<<<<< HEAD
      - run:
          name: Build macOS x86_64 wheel
=======
      - run:
          name: Build macOS x86_64 wheel
          command: |
            cd glean-core/python
            .venv3.9/bin/python3 setup.py bdist_wheel
          environment:
            GLEAN_BUILD_TARGET: x86_64-apple-darwin
            GLEAN_BUILD_VARIANT: release
      - run:
          name: Build macOS aarch64 wheel
>>>>>>> ffa9cc95
          command: |
            cd glean-core/python
            .venv3.9/bin/python3 setup.py bdist_wheel
          environment:
<<<<<<< HEAD
            GLEAN_BUILD_TARGET: x86_64-apple-darwin
            GLEAN_BUILD_VARIANT: release
      - run:
          name: Build macOS aarch64 wheel
          command: |
            cd glean-core/python
            .venv3.9/bin/python3 setup.py bdist_wheel
          environment:
            SDKROOT: /Library/Developer/CommandLineTools/SDKs/MacOSX11.sdk
            GLEAN_BUILD_TARGET: aarch64-apple-darwin
            GLEAN_BUILD_VARIANT: release
      - run:
          name: Build macOS universal2 wheel
          command: |
            cd glean-core/python
            .venv3.9/bin/python3 setup.py bdist_wheel
          environment:
            GLEAN_BUILD_TARGET: universal
            GLEAN_BUILD_VARIANT: release
      - run:
          name: Upload wheels to PyPI
          command:
            # Requires that the TWINE_USERNAME and TWINE_PASSWORD environment
            # variables are configured in CircleCI's environment variables.
            .venv3.9/bin/python3 -m twine upload glean-core/python/dist/*
=======
            SDKROOT: /Library/Developer/CommandLineTools/SDKs/MacOSX11.sdk
            GLEAN_BUILD_TARGET: aarch64-apple-darwin
            GLEAN_BUILD_VARIANT: release
      - run:
          name: Build macOS universal2 wheel
          command: |
            cd glean-core/python
            .venv3.9/bin/python3 setup.py bdist_wheel
          environment:
            GLEAN_BUILD_TARGET: universal
            GLEAN_BUILD_VARIANT: release
      - run:
          name: Upload wheels to PyPI
          command: |
            cd glean-core/python
            # Requires that the TWINE_USERNAME and TWINE_PASSWORD environment
            # variables are configured in CircleCI's environment variables.
            .venv3.9/bin/python3 -m twine upload dist/*
>>>>>>> ffa9cc95
      - install-ghr-darwin
      - run:
          name: Publish to Github
          command: |
            # Upload to GitHub
            ./ghr -replace ${CIRCLE_TAG} glean-core/python/dist

  pypi-windows-x86_64-release:
    docker:
      - image: cimg/python:3.8
    steps:
      - checkout
      - build-windows-x86_64-wheel
      - run:
          name: Upload to PyPI
          command: |
            cd glean-core/python
            # Requires that the TWINE_USERNAME and TWINE_PASSWORD environment
            # variables are configured in CircleCI's environment variables.
            .venv3.8/bin/python3 -m twine upload dist/*
      - install-ghr-linux
      - run:
          name: Publish to Github
          command: |
            # Upload to GitHub
            ./ghr -replace ${CIRCLE_TAG} glean-core/python/dist

  pypi-windows-i686-release:
    docker:
      - image: cimg/python:3.8
    steps:
      - checkout
      - build-windows-i686-wheel
      - run:
          name: Upload to PyPI
          command: |
            cd glean-core/python
            # Requires that the TWINE_USERNAME and TWINE_PASSWORD environment
            # variables are configured in CircleCI's environment variables.
            .venv3.8/bin/python3 -m twine upload dist/*
      - install-ghr-linux
      - run:
          name: Publish to Github
          command: |
            # Upload to GitHub
            ./ghr -replace ${CIRCLE_TAG} glean-core/python/dist

  ###########################################################################
  # Docs

  Docs internal metrics check:
    docker:
      - image: cimg/python:3.8
    steps:
      - checkout
      - run:
          name: Internal metrics docs consistency check
          command: |
            make docs-metrics
            if ! git diff --exit-code HEAD -- docs/user/collected-metrics/metrics.md; then
              echo "=================================================="
              echo "metrics.md is different from what's stored in git."
              echo "Please regenerate the file using:"
              echo "    make docs-metrics"
              echo "Commit the modified file and push."
              echo "=================================================="
              exit 1
            fi

  docs-linkcheck:
    docker:
      - image: cimg/node:17.9
    steps:
      - checkout
      - run:
          name: Install linkchecker
          command: npm install -g link-checker
      - attach_workspace:
          at: build/
      - run:
          name: Check internal documentation links
          command: |
            make linkcheck-raw

  docs-spellcheck:
    docker:
      - image: cimg/base:2022.03
    steps:
      - checkout
      - run:
          name: Upgrade packages
          command: sudo apt update
      - run:
          name: Install aspell
          command: sudo apt install aspell aspell-en
      - run:
          name: Check documentation spelling
          command: bin/spellcheck.sh list

  # via https://circleci.com/blog/deploying-documentation-to-github-pages-with-continuous-integration/
  docs-deploy:
    docker:
      - image: node:8.10.0
    steps:
      - checkout
      - attach_workspace:
          at: build/
      - run:
          name: Disable jekyll builds
          command: touch build/docs/.nojekyll
      - run:
          name: Show contents
          command: ls -R
      # Needed for write access to the GitHub repository;
      # see https://circleci.com/docs/2.0/gh-bb-integration/#deployment-keys-and-user-keys
      - add_ssh_keys:
          fingerprints:
            - "52:a9:c6:64:9e:df:60:70:73:da:81:02:71:9e:00:1b"
      # The gh-pages npm package can be used to push a directory to a git branch;
      # see https://www.npmjs.com/package/gh-pages
      - run:
          name: Deploy docs to gh-pages branch
          command: |
            git config user.email "jrediger@mozilla.com"
            git config user.name "CircleCI docs-deploy job"
            npm install -g --silent gh-pages@2.0.1
            gh-pages --dotfiles --message "[skip ci] Updates" --dist build/docs

###########################################################################
# Workflows

workflows:
  version: 2
  lint:
    jobs:
      - Lint YAML with yamllint
      - License check
      - Lint Rust with clippy
      - Docs internal metrics check
      - Lint Android with ktlint and detekt
      - Lint Python
      - Check vendored schema
      - Check Rust formatting
      - Check Swift formatting

  ci:
    jobs:
      - Rust tests - stable
      - Rust tests - minimum version
      - Android tests
      # iOS jobs run only on main by default, see below for manual-approved jobs
      - iOS build and test:
          filters:
            branches:
              only: main
      - iOS integration test:
          filters:
            branches:
              only: main
      - Python 3_6 tests
      - Python 3_6 tests minimum dependencies
      - Python 3_7 tests
      - Python 3_8 tests
      - Python 3_9 tests
      - Python 3_9 tests minimum dependencies
      - Python 3_9 on Alpine tests
      - Python 3_10 tests
      - Python Windows x86_64 tests
      - Python Windows i686 tests

      - Generate Rust documentation:
          requires:
            - docs-spellcheck
      - Generate Python documentation:
          requires:
            - Python 3_8 tests
      - docs-linkcheck:
          requires:
            - Generate Rust documentation
            - Generate Python documentation
      - docs-spellcheck
      - docs-deploy:
          requires:
            - docs-linkcheck
            - iOS build and test
          filters:
            branches:
              only: main

  # iOS jobs require manual approval on PRs
  iOS:
    jobs:
      - hold:
          type: approval
          filters:
            branches:
              ignore: main
      - iOS build and test:
          requires:
            - hold
          filters:
            branches:
              ignore: main
      - iOS integration test:
          requires:
            - hold
          filters:
            branches:
              ignore: main

  release:
    jobs:
      - Python 3_8 tests:
          filters: *release-filters
      - pypi-source-release:
          requires:
            - Python 3_8 tests
          filters: *release-filters
      - pypi-linux-release:
          requires:
            - Python 3_8 tests
          filters: *release-filters
      - pypi-macos-release:
          requires:
            - Python 3_8 tests
          filters: *release-filters
      - pypi-windows-i686-release:
          requires:
            - Python 3_8 tests
          filters: *release-filters
      - pypi-windows-x86_64-release:
          requires:
            - Python 3_8 tests
          filters: *release-filters
      - iOS build and test:
          filters: *release-filters
      - iOS Framework release:
          requires:
            - iOS build and test
          filters: *release-filters
      - glean-swift release:
          requires:
            - iOS Framework release
          filters: *release-filters
      - Publish Rust crates:
          filters: *release-filters<|MERGE_RESOLUTION|>--- conflicted
+++ resolved
@@ -894,26 +894,12 @@
           command: |
             rustup target add aarch64-apple-darwin
             make setup-python
-<<<<<<< HEAD
-      - run:
-          name: Build macOS x86_64 wheel
-=======
       - run:
           name: Build macOS x86_64 wheel
           command: |
             cd glean-core/python
             .venv3.9/bin/python3 setup.py bdist_wheel
           environment:
-            GLEAN_BUILD_TARGET: x86_64-apple-darwin
-            GLEAN_BUILD_VARIANT: release
-      - run:
-          name: Build macOS aarch64 wheel
->>>>>>> ffa9cc95
-          command: |
-            cd glean-core/python
-            .venv3.9/bin/python3 setup.py bdist_wheel
-          environment:
-<<<<<<< HEAD
             GLEAN_BUILD_TARGET: x86_64-apple-darwin
             GLEAN_BUILD_VARIANT: release
       - run:
@@ -935,30 +921,11 @@
             GLEAN_BUILD_VARIANT: release
       - run:
           name: Upload wheels to PyPI
-          command:
-            # Requires that the TWINE_USERNAME and TWINE_PASSWORD environment
-            # variables are configured in CircleCI's environment variables.
-            .venv3.9/bin/python3 -m twine upload glean-core/python/dist/*
-=======
-            SDKROOT: /Library/Developer/CommandLineTools/SDKs/MacOSX11.sdk
-            GLEAN_BUILD_TARGET: aarch64-apple-darwin
-            GLEAN_BUILD_VARIANT: release
-      - run:
-          name: Build macOS universal2 wheel
-          command: |
-            cd glean-core/python
-            .venv3.9/bin/python3 setup.py bdist_wheel
-          environment:
-            GLEAN_BUILD_TARGET: universal
-            GLEAN_BUILD_VARIANT: release
-      - run:
-          name: Upload wheels to PyPI
           command: |
             cd glean-core/python
             # Requires that the TWINE_USERNAME and TWINE_PASSWORD environment
             # variables are configured in CircleCI's environment variables.
             .venv3.9/bin/python3 -m twine upload dist/*
->>>>>>> ffa9cc95
       - install-ghr-darwin
       - run:
           name: Publish to Github
