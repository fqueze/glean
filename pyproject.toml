--- conflicted
+++ resolved
@@ -4,11 +4,7 @@
 
 [project]
 name = "glean-sdk"
-<<<<<<< HEAD
-version = "58.1.0"
-=======
 version = "59.0.0"
->>>>>>> d5825679
 requires-python = ">=3.8"
 classifiers = [
     "Intended Audience :: Developers",
