[build-system]
requires = ["maturin>=1.0,<2.0"]
build-backend = "maturin"

[project]
name = "glean-sdk"
<<<<<<< HEAD
version = "60.4.0"
=======
version = "60.5.0"
>>>>>>> ff724f6b
requires-python = ">=3.8"
classifiers = [
    "Intended Audience :: Developers",
    "Natural Language :: English",
    "Programming Language :: Rust",
    "Programming Language :: Python :: Implementation :: CPython",
    "Programming Language :: Python :: 3",
]
description = "Mozilla's Glean Telemetry SDK: The Machine that Goes 'Ping!'"
readme = "README.md"
license = { file = "LICENSE" }
maintainers = [
  {name = "The Glean Team", email = "glean-team@mozilla.com"}
]

dependencies = [
  "semver>=2.13.0",
  "glean_parser~=14.5",
]

[project.urls]
homepage = "https://mozilla.github.io/glean/"
repository = "https://github.com/mozilla/glean"
changelog = "https://mozilla.github.io/glean/book/appendix/changelog/sdk.html"

[tool.maturin]
python-source = "glean-core/python"
module-name = "glean._uniffi"
bindings = "uniffi"
manifest-path = "glean-core/bundle/Cargo.toml"
include = [{ path = "tools/embedded-uniffi-bindgen/**/*", format = "sdist" }]

[tool.coverage.run]
source = ["glean"]

[tool.ruff]
extend-exclude = ["glean-core/python/glean/_uniffi/glean.py"]
line-length = 100<|MERGE_RESOLUTION|>--- conflicted
+++ resolved
@@ -4,11 +4,7 @@
 
 [project]
 name = "glean-sdk"
-<<<<<<< HEAD
-version = "60.4.0"
-=======
 version = "60.5.0"
->>>>>>> ff724f6b
 requires-python = ">=3.8"
 classifiers = [
     "Intended Audience :: Developers",
