[build-system]
requires = ["maturin>=1.0,<2.0"]
build-backend = "maturin"

[project]
name = "glean-sdk"
<<<<<<< HEAD
version = "54.0.0"
=======
version = "55.0.0"
>>>>>>> e6597d58
requires-python = ">=3.7"
classifiers = [
    "Intended Audience :: Developers",
    "Natural Language :: English",
    "Programming Language :: Rust",
    "Programming Language :: Python :: Implementation :: CPython",
    "Programming Language :: Python :: 3",
]
description = "Mozilla's Glean Telemetry SDK: The Machine that Goes 'Ping!'"
readme = "README.md"
license = { file = "LICENSE" }
maintainers = [
  {name = "The Glean Team", email = "glean-team@mozilla.com"}
]

dependencies = [
  "semver>=2.13.0",
  "glean_parser~=10.0",
]

[project.urls]
homepage = "https://mozilla.github.io/glean/"
repository = "https://github.com/mozilla/glean"
changelog = "https://mozilla.github.io/glean/book/appendix/changelog/sdk.html"

[tool.maturin]
python-source = "glean-core/python"
module-name = "glean._uniffi"
bindings = "uniffi"
manifest-path = "glean-core/bundle/Cargo.toml"

[tool.flake8]
max-line-length = 100
exclude = ["glean-core/python/glean/_uniffi/glean.py"]
ignore = [
    "W503" # line break before binary operator - black formats it that way
]

[tool.coverage.run]
source = ["glean"]<|MERGE_RESOLUTION|>--- conflicted
+++ resolved
@@ -4,11 +4,7 @@
 
 [project]
 name = "glean-sdk"
-<<<<<<< HEAD
-version = "54.0.0"
-=======
 version = "55.0.0"
->>>>>>> e6597d58
 requires-python = ">=3.7"
 classifiers = [
     "Intended Audience :: Developers",
