/* This Source Code Form is subject to the terms of the Mozilla Public
 * License, v. 2.0. If a copy of the MPL was not distributed with this
 * file, You can obtain one at http://mozilla.org/MPL/2.0/. */

import org.apache.tools.ant.taskdefs.condition.Os
import org.gradle.api.GradleException
import org.gradle.api.Plugin
import org.gradle.api.Project
import org.gradle.api.Task
import org.gradle.api.artifacts.transform.ArtifactTransform
import org.gradle.api.artifacts.ComponentMetadataRule
import org.gradle.api.artifacts.ComponentMetadataContext
import org.gradle.api.artifacts.component.ModuleComponentIdentifier
import org.gradle.api.internal.artifacts.ArtifactAttributes
import org.gradle.api.tasks.Exec
import org.gradle.api.tasks.TaskProvider

import groovy.transform.CompileStatic

import java.util.concurrent.Semaphore

// The suppression "GrPackage" is needed below since Android Studio wants this file to have
// a package name, but adding one causes the build to fail with:
//    "'.../GleanGradlePlugin.groovy' should not contain a package statement"
// due to how this file is included directly in the local build.

/*
 * A helper class to extract metrics.yaml files from AAR files.
 */
@SuppressWarnings("GrPackage")
class GleanMetricsYamlTransform extends ArtifactTransform {
    List<File> transform(File file) {
        def f = new File(file, "metrics.yaml")
        if (f.exists()) {
            return [f]
        }
        return []
    }
}

@SuppressWarnings("GrPackage")
class GleanPlugin implements Plugin<Project> {
    // The version of glean_parser to install from PyPI.
    private String GLEAN_PARSER_VERSION = "5.0.1"
    // The version of Miniconda is explicitly specified.
    // Miniconda3-4.5.12 is known to not work on Windows.
    private String MINICONDA_VERSION = "4.5.11"

    private String TASK_NAME_PREFIX = "gleanGenerateMetrics"

    private Semaphore bootstrapMinicondaSemaphore = new Semaphore(1)

    /* This script runs a given Python module as a "main" module, like
     * `python -m module`. However, it first checks that the installed
     * package is at the desired version, and if not, upgrades it using `pip`.
     *
     * Note: Groovy doesn't support embedded " in multi-line strings, so care
     * should be taken to use ' everywhere in this code snippet.
     */
    String runPythonScript = """
import importlib
import subprocess
import sys
offline = sys.argv[1] == 'offline'
module_name = sys.argv[2]
expected_version = sys.argv[3]
try:
    module = importlib.import_module(module_name)
except ImportError:
    found_version = None
else:
    found_version = getattr(module, '__version__')

if found_version != expected_version:
    if not offline:
        if "git" in expected_version:
            target=expected_version
        else:
            target=f'{module_name}=={expected_version}'

        subprocess.check_call([
            sys.executable,
            '-m',
            'pip',
            'install',
            '--upgrade',
            target
        ])
    else:
        print(f'Using Python environment at {sys.executable},')
        print(f'expected glean_parser version {expected_version}, found {found_version}.')
        sys.exit(1)
try:
    subprocess.check_call([
        sys.executable,
        '-m',
        module_name
    ] + sys.argv[4:])
except:
    # We don't need to show a traceback in this helper script.
    # Only the output of the subprocess is interesting.
    sys.exit(1)
"""

    // Are we doing an offline build (by passing `--offline` to `./gradle`)?
    private Boolean isOffline

    static File getPythonCommand(File envDir, boolean isOffline) {
        // Note that the command line is OS dependant: on linux/mac is Miniconda3/bin/python.
        if (Os.isFamily(Os.FAMILY_WINDOWS)) {
            if (isOffline) {
                return new File(envDir, "Scripts\\python")
            } else {
                return new File(envDir, "python")
            }
        }

        return new File(envDir, "bin/python")
    }

    /*
     * Get the list of metrics.yaml and pings.yaml files we should use.
     */
    static def getYamlFiles(Project project) {
        if (project.ext.has("gleanYamlFiles")) {
            return project.ext.gleanYamlFiles
        } else {
            return [
                "${project.projectDir}/metrics.yaml",
                "${project.projectDir}/pings.yaml",
                "${project.projectDir}/tags.yaml"
            ]
        }
    }

    /*
     * Adds tasks that generates the Glean metrics API for a project.
     */
    def setupTasks(Project project, File envDir, boolean isApplication, String parserVersion) {
        return { variant ->
            def sourceOutputDir = "${project.buildDir}/generated/source/glean/${variant.dirName}/kotlin"
            // Get the name of the package as if it were to be used in the R or BuildConfig
            // files. This is required since applications can define different application ids
            // depending on the variant type: the generated API definitions don't need to be
            // different due to that.
            TaskProvider buildConfigProvider = variant.getGenerateBuildConfigProvider()
            def configProvider = buildConfigProvider.get()
            def originalPackageName
            // In Gradle 6.x `getBuildConfigPackageName` was reaplced by `namespace`.
            // We want to be forward compatible, so we check that first or fallback to the old method.
            if (configProvider.hasProperty("namespace")) {
                originalPackageName = configProvider.namespace.get()
            } else {
                originalPackageName = configProvider.getBuildConfigPackageName().get()
            }

            def fullNamespace = "${originalPackageName}.GleanMetrics"
            def generateKotlinAPI = project.task("${TASK_NAME_PREFIX}SourceFor${variant.name.capitalize()}", type: Exec) {
                description = "Generate the Kotlin code for the Metrics API"

                if (project.ext.has("allowMetricsFromAAR")) {
                    // This is sufficiently lazy to be valid at configuration time.  See the model at
                    // https://github.com/google/protobuf-gradle-plugin/blob/6d99a421c8d15710045e4e8d31a3af6cb0cc3b70/src/main/groovy/com/google/protobuf/gradle/ProtobufPlugin.groovy#L270-L277
                    inputs.files variant.compileConfiguration.incoming.artifactView {
                        attributes {
                            it.attribute(ArtifactAttributes.ARTIFACT_FORMAT, 'glean-metrics-yaml')
                        }
                    }.files
                }

                // Add local registry files as input to this task. They will be turned
                // into `arg`s later.
                for (String item : getYamlFiles(project)) {
                    if (project.file(item).exists()) {
                        inputs.file item
                    }
                }

                outputs.dir sourceOutputDir

                workingDir project.rootDir
                commandLine getPythonCommand(envDir, isOffline)

                def gleanNamespace = "mozilla.components.service.glean"
                if (project.ext.has("gleanNamespace")) {
                    gleanNamespace = project.ext.get("gleanNamespace")
                }

                args "-c"
                args runPythonScript
                args isOffline ? "offline" : "online"
                args "glean_parser"
                args parserVersion
                args "translate"
                args "--allow-missing-files"
                args "-f"
                args "kotlin"
                args "-o"
                args "$sourceOutputDir"
                args "-s"
                args "namespace=$fullNamespace"
                args "-s"
                args "glean_namespace=$gleanNamespace"

                // If we're building the Glean library itself (rather than an
                // application using Glean) pass the --allow-reserved flag so we can
                // use metrics in the "glean..." category
                if (project.ext.has("allowGleanInternal")) {
                    args "--allow-reserved"
                }

                // Only generate build info for applications, not for libraries.
                // From android-gradle 7.0 on the `VERSION_CODE` and `VERSION_NAME` fields
                // are not set for libraries anymore
                if (!isApplication) {
                    args "-s"
                    args "with_buildinfo=false"
                } else {
                    // For applications check if they overwrote the build date.
                    if (project.ext.has("gleanBuildDate")) {
                        args "-s"
                        args "build_date=${project.ext.get("gleanBuildDate")}"
                    }
                }

                // Enable expiration by major version, if a major version is provided.
                if (project.ext.has("gleanExpireByVersion")) {
                    args "--expire-by-version=${project.ext.get("gleanExpireByVersion")}"
                }

                doFirst {
                    // Add the potential 'metrics.yaml' files at evaluation-time, rather than
                    // configuration-time. Otherwise the Gradle build will fail.
                    inputs.files.forEach { file ->
                        project.logger.lifecycle("Glean SDK - generating API from ${file.path}")
                        args file.path
                    }
                }

                // Only show the output if something went wrong.
                ignoreExitValue = true
                standardOutput = new ByteArrayOutputStream()
                errorOutput = standardOutput
                doLast {
                    if (execResult.exitValue != 0) {
                        throw new GradleException("Glean code generation failed.\n\n${standardOutput.toString()}")
                    }
                }
            }

            def generateGleanMetricsDocs = project.task("${TASK_NAME_PREFIX}DocsFor${variant.name.capitalize()}", type: Exec) {
                description = "Generate the Markdown docs for the collected metrics"

                def gleanDocsDirectory = "${project.projectDir}/docs"
                if (project.ext.has("gleanDocsDirectory")) {
                    gleanDocsDirectory = project.ext.get("gleanDocsDirectory")
                }

                if (project.ext.has("allowMetricsFromAAR")) {
                    // This is sufficiently lazy to be valid at configuration time.  See the model at
                    // https://github.com/google/protobuf-gradle-plugin/blob/6d99a421c8d15710045e4e8d31a3af6cb0cc3b70/src/main/groovy/com/google/protobuf/gradle/ProtobufPlugin.groovy#L270-L277
                    inputs.files variant.compileConfiguration.incoming.artifactView {
                        attributes {
                            it.attribute(ArtifactAttributes.ARTIFACT_FORMAT, 'glean-metrics-yaml')
                        }
                    }.files
                }

                // Add local registry files as input to this task. They will be turned
                // into `arg`s later.
                for (String item : getYamlFiles(project)) {
                    if (project.file(item).exists()) {
                        inputs.file item
                    }
                }

                outputs.dir gleanDocsDirectory
                workingDir project.rootDir
                commandLine getPythonCommand(envDir, isOffline)

                args "-c"
                args runPythonScript
                args isOffline ? "offline" : "online"
                args "glean_parser"
                args parserVersion
                args "translate"
                args "--allow-missing-files"
                args "-f"
                args "markdown"
                args "-o"
                args gleanDocsDirectory

                // If we're building the Glean library itself (rather than an
                // application using Glean) pass the --allow-reserved flag so we can
                // use metrics in the "glean..." category
                if (project.ext.has("allowGleanInternal")) {
                    args "--allow-reserved"
                }

                // Enable expiration by major version, if a major version is provided.
                if (project.ext.has("gleanExpireByVersion")) {
                    args "--expire-by-version=${project.ext.get("gleanExpireByVersion")}"
                }

                doFirst {
                    // Add the potential 'metrics.yaml' files at evaluation-time, rather than
                    // configuration-time. Otherwise the Gradle build will fail.
                    inputs.files.forEach{ file ->
                        project.logger.lifecycle("Glean SDK - generating docs for ${file.path} in $gleanDocsDirectory")
                        args file.path
                    }
                }

                // Only show the output if something went wrong.
                ignoreExitValue = true
                standardOutput = new ByteArrayOutputStream()
                errorOutput = standardOutput
                doLast {
                    if (execResult.exitValue != 0) {
                        throw new GradleException("Glean documentation generation failed.\n\n${standardOutput.toString()}")
                    }
                }
            }

            // Only attach the generation task if the metrics file is available or we're requested
            // to fetch them from AAR files. We don't need to fail hard otherwise, as some 3rd party
            // project might just want metrics included in Glean and nothing more.
            def yamlFileExists = false
            for (String item : getYamlFiles(project)) {
                if (project.file(item).exists()) {
                    yamlFileExists = true
                    break
                }
            }

            if (yamlFileExists
                || project.ext.has("allowMetricsFromAAR")) {
                // Generate the metrics docs, if requested
                if (project.ext.has("gleanGenerateMarkdownDocs")) {
                    generateKotlinAPI.dependsOn(generateGleanMetricsDocs)
                }

                // This is an Android-Gradle plugin 3+-ism.  Culted from reading the source,
                // searching for "registerJavaGeneratingTask", and finding
                // https://github.com/GoogleCloudPlatform/endpoints-framework-gradle-plugin/commit/2f2b91476fb1c6647791e2c6fe531a47615a1e85.
                // The added directory doesn't appear in the paths listed by the
                // `sourceSets` task, for reasons unknown.
                variant.registerJavaGeneratingTask(generateKotlinAPI, new File(sourceOutputDir))
            }
        }
    }

    File setupPythonEnvironmentTasks(Project project, String parserVersion) {
        // For offline mode:
        //     1. We use the system Python on the PATH, for one set by GLEAN_PYTHON
        //     2. We create a virtual environment in ~/.gradle/glean/pythonenv based on
        //        that Python.
        //     3. We expect the wheels for glean_parser and all its depenencies in
        //        $rootDir/glean-wheels, or GLEAN_PYTHON_WHEELS_DIR.  These can be
        //        downloaded in advance easily with `pip download glean_parser`.
        // For online mode:
        //     1. We install miniconda into ~/.gradle/glean/
        //     2. glean_parser is installed using pip from pypi.org
        if (isOffline) {
            // This installs a virtual environment in `~/.gradle/glean/pythonenv`, so it is shared
            // between multiple projects using Glean.
            File envDir = new File(
                project.getGradle().gradleUserHomeDir,
                "glean/pythonenv"
            )

            if (!envDir.exists()) {
                Task createGleanPythonVirtualEnv = project.task("createGleanPythonVirtualEnv", type: Exec) {
                    String pythonBinary = System.getenv("GLEAN_PYTHON")
                    if (!pythonBinary) {
                        if (Os.isFamily(Os.FAMILY_WINDOWS)) {
                            pythonBinary = "python"
                        } else {
                            pythonBinary = "python3"
                        }
                    }

                    project.logger.warn("Building in offline mode, therefore, Glean is using a supplied Python at ${pythonBinary}")
                    project.logger.warn("The Python binary can be overridden GLEAN_PYTHON env var.")

                    commandLine pythonBinary
                    args "-m"
                    args "venv"
                    args envDir.toString()
                }

                Task installGleanParser = project.task("installGleanParser", type: Exec) {
                    String pythonPackagesDir = System.getenv("GLEAN_PYTHON_WHEELS_DIR")
                    if (!pythonPackagesDir) {
                        pythonPackagesDir = "${project.rootDir}/glean-wheels"
                    }

                    project.logger.warn("Installing glean_parser from cached Python packages in ${pythonPackagesDir}")
                    project.logger.warn("This can be overridden with the GLEAN_PYTHON_WHEELS_DIR env var.")

                    commandLine getPythonCommand(envDir, isOffline)
                    args "-m"
                    args "pip"
                    args "install"
                    args "glean_parser"
                    args "-f"
                    args pythonPackagesDir
                }

                installGleanParser.dependsOn(createGleanPythonVirtualEnv)
                project.preBuild.finalizedBy(installGleanParser)
            }

            return envDir
        } else {
            // This sets up tasks to install a Miniconda3 environment. It installs
            // into the gradle user home directory so that it will be shared between
            // all libraries that use Glean. This is important because it is
            // approximately 300MB in installed size.
            File condaBootstrapDir = new File(
                project.getGradle().gradleUserHomeDir,
                "glean/bootstrap-${MINICONDA_VERSION}"
            )

            // Even though we are installing the Miniconda environment to the gradle user
            // home directory, the gradle-python-envs plugin is hardcoded to download the
            // installer to the project's build directory. Doing so will fail if the
            // project's build directory doesn't already exist. This task ensures that
            // the project's build directory exists before downloading and installing the
            // Miniconda environment.
            // See https://github.com/JetBrains/gradle-python-envs/issues/26
            // The fix in the above is not actually sufficient -- we need to add createBuildDir
            // as a dependency of Bootstrap_CONDA (where conda is installed), as the preBuild
            // task alone isn't early enough.
            Task createBuildDir = project.task("createBuildDir") {
                description = "Make sure the build dir exists before creating the Python Environments"
                onlyIf {
                    !project.file(project.buildDir).exists()
                }
                doLast {
                    project.logger.lifecycle("Creating build directory:" + project.buildDir.getPath())
                    project.buildDir.mkdir()
                }
            }

            project.envs {
                bootstrapDirectory = condaBootstrapDir
                pipInstallOptions = "--trusted-host pypi.python.org --no-cache-dir"

                // Setup a miniconda environment. conda is used because it works
                // non-interactively on Windows, unlike the standard Python installers

                // If we have a git package (a la `git+https://github.com`) we install that.
                if (parserVersion.matches("git.+")) {
                    conda "Miniconda3", "Miniconda3-${MINICONDA_VERSION}", "64", [parserVersion]
                } else {
                    conda "Miniconda3", "Miniconda3-${MINICONDA_VERSION}", "64", ["glean_parser==${parserVersion}"]
                }
            }
            File envDir = new File(
                condaBootstrapDir,
                "Miniconda3"
            )
            project.tasks.whenTaskAdded { task ->
                if (task.name.startsWith('Bootstrap_CONDA')) {
                    task.dependsOn(createBuildDir)

                    // The Bootstrap_CONDA* tasks all install miniconda to the
                    // same place, so they can't run at the same time. This
                    // holds a semaphore while running the task to make sure
                    // only one of these classes of tasks runs at the same time.
                    // Solution proposed in this Gradle bug:
                    // https://github.com/gradle/gradle/issues/7047#issuecomment-430139316
                    task.doFirst { bootstrapMinicondaSemaphore.acquire() }
                    task.doLast { bootstrapMinicondaSemaphore.release() }
                }
            }
            project.preBuild.dependsOn(createBuildDir)
            project.preBuild.finalizedBy("build_envs")

            return envDir
        }
    }

    void setupExtractMetricsFromAARTasks(Project project) {
        // Support for extracting metrics.yaml from artifact files.

        // This is how to extract `metrics.yaml` and `pings.yaml` from AAR files: an "artifact transform"
        // identifies the files in an "exploded AAR" directory.  See
        // https://docs.gradle.org/current/userguide/dependency_management_attribute_based_matching.html#sec:abm_artifact_transforms.
        // This is exactly how elements of AAR files are consumed by the Android-Gradle plugin; see the
        // transforms defined in
        // https://android.googlesource.com/platform/tools/base/+/studio-master-dev/build-system/gradle-core/src/main/java/com/android/build/gradle/internal/dependency/AarTransform.java
        // and their usage at
        // https://android.googlesource.com/platform/tools/base/+/studio-master-dev/build-system/gradle-core/src/main/java/com/android/build/gradle/internal/VariantManager.java#592.
        //
        // Note that this mechanism only applies to `module` dependencies (i.e., AAR files downloaded from
        // Maven) and not to `project` dependencies in the same root project or substituted as part of a
        // Gradle composite build.
        if (project.ext.has("allowMetricsFromAAR")) {
            project.dependencies {
                registerTransform { reg ->
                    // The type here should be
                    // `com.android.build.gradle.internal.publishing.AndroidArtifacts.ArtifactType.EXPLODED_AAR.getType())`,
                    // but there's no good way to access the including script's classpath from `apply from:`
                    // scripts. See https://stackoverflow.com/a/37060550. The 'android-exploded-aar' string is
                    // very unlikely to change, so it's just hard-coded.
                    reg.getFrom().attribute(
                            ArtifactAttributes.ARTIFACT_FORMAT,
                            'android-exploded-aar')
                    reg.getTo().attribute(
                            ArtifactAttributes.ARTIFACT_FORMAT,
                            'glean-metrics-yaml')
                    reg.artifactTransform(GleanMetricsYamlTransform.class)
                }
            }
        }
    }

    def gleanParserVersion(Project project) {
        if (project.ext.has("gleanParserOverride")) {
            println("glean_parser override detected. Using ${project.ext.gleanParserOverride}")
            return project.ext.gleanParserOverride
        } else {
            return GLEAN_PARSER_VERSION
        }
    }

    void apply(Project project) {
        isOffline = project.gradle.startParameter.offline

<<<<<<< HEAD
        project.ext.glean_version = "44.1.1"
=======
        project.ext.glean_version = "44.1.2"
        def parserVersion = gleanParserVersion(project)
>>>>>>> 51215618

        // Print the required glean_parser version to the console. This is
        // offline builds, and is mentioned in the documentation for offline
        // builds.
        println("Requires ${parserVersion}")

        File envDir = setupPythonEnvironmentTasks(project, parserVersion)
        // Store in both gleanCondaDir (for backward compatibility reasons) and
        // the more accurate gleanPythonEnvDir variables.
        project.ext.set("gleanCondaDir", envDir)
        project.ext.set("gleanPythonEnvDir", envDir)

        setupExtractMetricsFromAARTasks(project)

        project.configurations.all {
            resolutionStrategy.capabilitiesResolution.withCapability("org.mozilla.telemetry:glean-native") {
                def toBeSelected = candidates.find { it.id instanceof ModuleComponentIdentifier && it.id.module.contains('geckoview') }
                if (toBeSelected != null) {
                    select(toBeSelected)
                }
                because 'use GeckoView Glean instead of standalone Glean'
            }

            incoming.afterResolve {
                resolutionResult.allComponents {
                    if (selectionReason.conflictResolution && moduleVersion != null) {
                        if (moduleVersion.group.contains("org.mozilla.telemetry") && moduleVersion.name.contains("glean")) {
                            throw new AssertionError("Cannot have a conflict on Glean ${selectionReason}")
                        }
                    }
                }
            }
        }

        if (project.android.hasProperty('applicationVariants')) {
            project.android.applicationVariants.all(setupTasks(project, envDir, true, parserVersion))
        } else {
            project.android.libraryVariants.all(setupTasks(project, envDir, false, parserVersion))
        }
    }
}

// Put an instance of the plugin in ext so it can be used from the outside
// by Glean's own projects. This is not used by third-parties when using the
// plugin.
ext.glean_plugin = new GleanPlugin()<|MERGE_RESOLUTION|>--- conflicted
+++ resolved
@@ -529,12 +529,8 @@
     void apply(Project project) {
         isOffline = project.gradle.startParameter.offline
 
-<<<<<<< HEAD
-        project.ext.glean_version = "44.1.1"
-=======
         project.ext.glean_version = "44.1.2"
         def parserVersion = gleanParserVersion(project)
->>>>>>> 51215618
 
         // Print the required glean_parser version to the console. This is
         // offline builds, and is mentioned in the documentation for offline
