--- conflicted
+++ resolved
@@ -458,11 +458,7 @@
     void apply(Project project) {
         isOffline = project.gradle.startParameter.offline
 
-<<<<<<< HEAD
-        project.ext.glean_version = "32.3.2"
-=======
         project.ext.glean_version = "32.4.0"
->>>>>>> 970503e4
 
         // Print the required glean_parser version to the console. This is
         // offline builds, and is mentioned in the documentation for offline
