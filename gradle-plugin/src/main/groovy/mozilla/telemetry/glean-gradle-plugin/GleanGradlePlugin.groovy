/* This Source Code Form is subject to the terms of the Mozilla Public
 * License, v. 2.0. If a copy of the MPL was not distributed with this
 * file, You can obtain one at http://mozilla.org/MPL/2.0/. */

import org.apache.tools.ant.taskdefs.condition.Os
import org.gradle.api.GradleException
import org.gradle.api.Plugin
import org.gradle.api.Project
import org.gradle.api.Task
import org.gradle.api.artifacts.transform.ArtifactTransform
import org.gradle.api.artifacts.ComponentMetadataRule
import org.gradle.api.artifacts.ComponentMetadataContext
import org.gradle.api.artifacts.component.ModuleComponentIdentifier
import org.gradle.api.internal.artifacts.ArtifactAttributes
import org.gradle.api.tasks.Exec
import org.gradle.api.tasks.TaskProvider

import groovy.transform.CompileStatic

import java.util.concurrent.Semaphore

// The suppression "GrPackage" is needed below since Android Studio wants this file to have
// a package name, but adding one causes the build to fail with:
//    "'.../GleanGradlePlugin.groovy' should not contain a package statement"
// due to how this file is included directly in the local build.

/*
 * A helper class to extract metrics.yaml files from AAR files.
 */
@SuppressWarnings("GrPackage")
class GleanMetricsYamlTransform extends ArtifactTransform {
    List<File> transform(File file) {
        def f = new File(file, "metrics.yaml")
        if (f.exists()) {
            return [f]
        }
        return []
    }
}

@SuppressWarnings("GrPackage")
class GleanPlugin implements Plugin<Project> {
    // The version of glean_parser to install from PyPI.
    private String GLEAN_PARSER_VERSION = "6.0.0"
    // The version of Miniconda is explicitly specified.
    // Miniconda3-4.5.12 is known to not work on Windows.
    private String MINICONDA_VERSION = "4.5.11"

    private String TASK_NAME_PREFIX = "gleanGenerateMetrics"

    private Semaphore bootstrapMinicondaSemaphore = new Semaphore(1)

    /* This script runs a given Python module as a "main" module, like
     * `python -m module`. However, it first checks that the installed
     * package is at the desired version, and if not, upgrades it using `pip`.
     *
     * Note: Groovy doesn't support embedded " in multi-line strings, so care
     * should be taken to use ' everywhere in this code snippet.
     */
    String runPythonScript = """
import importlib
import subprocess
import sys
offline = sys.argv[1] == 'offline'
module_name = sys.argv[2]
expected_version = sys.argv[3]
try:
    module = importlib.import_module(module_name)
except ImportError:
    found_version = None
else:
    found_version = getattr(module, '__version__')

if found_version != expected_version:
    if not offline:
        if "git" in expected_version:
            target=expected_version
        else:
            target=f'{module_name}=={expected_version}'

        subprocess.check_call([
            sys.executable,
            '-m',
            'pip',
            'install',
            '--upgrade',
            target
        ])
    else:
        print(f'Using Python environment at {sys.executable},')
        print(f'expected glean_parser version {expected_version}, found {found_version}.')
        sys.exit(1)
try:
    subprocess.check_call([
        sys.executable,
        '-m',
        module_name
    ] + sys.argv[4:])
except:
    # We don't need to show a traceback in this helper script.
    # Only the output of the subprocess is interesting.
    sys.exit(1)
"""

    // Are we doing an offline build (by passing `--offline` to `./gradle`)?
    private Boolean isOffline

    static File getPythonCommand(File envDir, boolean isOffline) {
        // Note that the command line is OS dependant: on linux/mac is Miniconda3/bin/python.
        if (Os.isFamily(Os.FAMILY_WINDOWS)) {
            if (isOffline) {
                return new File(envDir, "Scripts\\python")
            } else {
                return new File(envDir, "python")
            }
        }

        return new File(envDir, "bin/python")
    }

    /*
     * Get the list of metrics.yaml and pings.yaml files we should use.
     */
    static def getYamlFiles(Project project) {
        if (project.ext.has("gleanYamlFiles")) {
            return project.ext.gleanYamlFiles
        } else {
            return [
                "${project.projectDir}/metrics.yaml",
                "${project.projectDir}/pings.yaml",
                "${project.projectDir}/tags.yaml"
            ]
        }
    }

    /*
     * Adds tasks that generates the Glean metrics API for a project.
     */
    def setupTasks(Project project, File envDir, boolean isApplication, String parserVersion) {
        return { variant ->
            def sourceOutputDir = "${project.buildDir}/generated/source/glean/${variant.dirName}/kotlin"
            // Get the name of the package as if it were to be used in the R or BuildConfig
            // files. This is required since applications can define different application ids
            // depending on the variant type: the generated API definitions don't need to be
            // different due to that.
            TaskProvider buildConfigProvider = variant.getGenerateBuildConfigProvider()
            def configProvider = buildConfigProvider.get()
            def originalPackageName
            // In Gradle 6.x `getBuildConfigPackageName` was reaplced by `namespace`.
            // We want to be forward compatible, so we check that first or fallback to the old method.
            if (configProvider.hasProperty("namespace")) {
                originalPackageName = configProvider.namespace.get()
            } else {
                originalPackageName = configProvider.getBuildConfigPackageName().get()
            }

            def fullNamespace = "${originalPackageName}.GleanMetrics"
            def generateKotlinAPI = project.task("${TASK_NAME_PREFIX}SourceFor${variant.name.capitalize()}", type: Exec) {
                description = "Generate the Kotlin code for the Metrics API"

                if (project.ext.has("allowMetricsFromAAR")) {
                    // This is sufficiently lazy to be valid at configuration time.  See the model at
                    // https://github.com/google/protobuf-gradle-plugin/blob/6d99a421c8d15710045e4e8d31a3af6cb0cc3b70/src/main/groovy/com/google/protobuf/gradle/ProtobufPlugin.groovy#L270-L277
                    inputs.files variant.compileConfiguration.incoming.artifactView {
                        attributes {
                            it.attribute(ArtifactAttributes.ARTIFACT_FORMAT, 'glean-metrics-yaml')
                        }
                    }.files
                }

                // Add local registry files as input to this task. They will be turned
                // into `arg`s later.
                for (String item : getYamlFiles(project)) {
                    if (project.file(item).exists()) {
                        inputs.file item
                    }
                }

                outputs.dir sourceOutputDir

                workingDir project.rootDir
                commandLine getPythonCommand(envDir, isOffline)

                def gleanNamespace = "mozilla.components.service.glean"
                if (project.ext.has("gleanNamespace")) {
                    gleanNamespace = project.ext.get("gleanNamespace")
                }

                args "-c"
                args runPythonScript
                args isOffline ? "offline" : "online"
                args "glean_parser"
                args parserVersion
                args "translate"
                args "--allow-missing-files"
                args "-f"
                args "kotlin"
                args "-o"
                args "$sourceOutputDir"
                args "-s"
                args "namespace=$fullNamespace"
                args "-s"
                args "glean_namespace=$gleanNamespace"

                // If we're building the Glean library itself (rather than an
                // application using Glean) pass the --allow-reserved flag so we can
                // use metrics in the "glean..." category
                if (project.ext.has("allowGleanInternal")) {
                    args "--allow-reserved"
                }

                // Only generate build info for applications, not for libraries.
                // From android-gradle 7.0 on the `VERSION_CODE` and `VERSION_NAME` fields
                // are not set for libraries anymore
                if (!isApplication) {
                    args "-s"
                    args "with_buildinfo=false"
                } else {
                    // For applications check if they overwrote the build date.
                    if (project.ext.has("gleanBuildDate")) {
                        args "-s"
                        args "build_date=${project.ext.get("gleanBuildDate")}"
                    }
                }

                // Enable expiration by major version, if a major version is provided.
                if (project.ext.has("gleanExpireByVersion")) {
                    args "--expire-by-version=${project.ext.get("gleanExpireByVersion")}"
                }

                doFirst {
                    // Add the potential 'metrics.yaml' files at evaluation-time, rather than
                    // configuration-time. Otherwise the Gradle build will fail.
                    inputs.files.forEach { file ->
                        project.logger.lifecycle("Glean SDK - generating API from ${file.path}")
                        args file.path
                    }
                }

                // Only show the output if something went wrong.
                ignoreExitValue = true
                standardOutput = new ByteArrayOutputStream()
                errorOutput = standardOutput
                doLast {
                    if (execResult.exitValue != 0) {
                        throw new GradleException("Glean code generation failed.\n\n${standardOutput.toString()}")
                    }
                }
            }

            def generateGleanMetricsDocs = project.task("${TASK_NAME_PREFIX}DocsFor${variant.name.capitalize()}", type: Exec) {
                description = "Generate the Markdown docs for the collected metrics"

                def gleanDocsDirectory = "${project.projectDir}/docs"
                if (project.ext.has("gleanDocsDirectory")) {
                    gleanDocsDirectory = project.ext.get("gleanDocsDirectory")
                }

                if (project.ext.has("allowMetricsFromAAR")) {
                    // This is sufficiently lazy to be valid at configuration time.  See the model at
                    // https://github.com/google/protobuf-gradle-plugin/blob/6d99a421c8d15710045e4e8d31a3af6cb0cc3b70/src/main/groovy/com/google/protobuf/gradle/ProtobufPlugin.groovy#L270-L277
                    inputs.files variant.compileConfiguration.incoming.artifactView {
                        attributes {
                            it.attribute(ArtifactAttributes.ARTIFACT_FORMAT, 'glean-metrics-yaml')
                        }
                    }.files
                }

                // Add local registry files as input to this task. They will be turned
                // into `arg`s later.
                for (String item : getYamlFiles(project)) {
                    if (project.file(item).exists()) {
                        inputs.file item
                    }
                }

                outputs.dir gleanDocsDirectory
                workingDir project.rootDir
                commandLine getPythonCommand(envDir, isOffline)

                args "-c"
                args runPythonScript
                args isOffline ? "offline" : "online"
                args "glean_parser"
                args parserVersion
                args "translate"
                args "--allow-missing-files"
                args "-f"
                args "markdown"
                args "-o"
                args gleanDocsDirectory

                // If we're building the Glean library itself (rather than an
                // application using Glean) pass the --allow-reserved flag so we can
                // use metrics in the "glean..." category
                if (project.ext.has("allowGleanInternal")) {
                    args "--allow-reserved"
                }

                // Enable expiration by major version, if a major version is provided.
                if (project.ext.has("gleanExpireByVersion")) {
                    args "--expire-by-version=${project.ext.get("gleanExpireByVersion")}"
                }

                doFirst {
                    // Add the potential 'metrics.yaml' files at evaluation-time, rather than
                    // configuration-time. Otherwise the Gradle build will fail.
                    inputs.files.forEach{ file ->
                        project.logger.lifecycle("Glean SDK - generating docs for ${file.path} in $gleanDocsDirectory")
                        args file.path
                    }
                }

                // Only show the output if something went wrong.
                ignoreExitValue = true
                standardOutput = new ByteArrayOutputStream()
                errorOutput = standardOutput
                doLast {
                    if (execResult.exitValue != 0) {
                        throw new GradleException("Glean documentation generation failed.\n\n${standardOutput.toString()}")
                    }
                }
            }

            // Only attach the generation task if the metrics file is available or we're requested
            // to fetch them from AAR files. We don't need to fail hard otherwise, as some 3rd party
            // project might just want metrics included in Glean and nothing more.
            def yamlFileExists = false
            for (String item : getYamlFiles(project)) {
                if (project.file(item).exists()) {
                    yamlFileExists = true
                    break
                }
            }

            if (yamlFileExists
                || project.ext.has("allowMetricsFromAAR")) {
                // Generate the metrics docs, if requested
                if (project.ext.has("gleanGenerateMarkdownDocs")) {
                    generateKotlinAPI.dependsOn(generateGleanMetricsDocs)
                }

                // This is an Android-Gradle plugin 3+-ism.  Culted from reading the source,
                // searching for "registerJavaGeneratingTask", and finding
                // https://github.com/GoogleCloudPlatform/endpoints-framework-gradle-plugin/commit/2f2b91476fb1c6647791e2c6fe531a47615a1e85.
                // The added directory doesn't appear in the paths listed by the
                // `sourceSets` task, for reasons unknown.
                variant.registerJavaGeneratingTask(generateKotlinAPI, new File(sourceOutputDir))
            }
        }
    }

    File setupPythonEnvironmentTasks(Project project, String parserVersion) {
        // For offline mode:
        //     1. We use the system Python on the PATH, for one set by GLEAN_PYTHON
        //     2. We create a virtual environment in ~/.gradle/glean/pythonenv based on
        //        that Python.
        //     3. We expect the wheels for glean_parser and all its depenencies in
        //        $rootDir/glean-wheels, or GLEAN_PYTHON_WHEELS_DIR.  These can be
        //        downloaded in advance easily with `pip download glean_parser`.
        // For online mode:
        //     1. We install miniconda into ~/.gradle/glean/
        //     2. glean_parser is installed using pip from pypi.org
        if (isOffline) {
            // This installs a virtual environment in `~/.gradle/glean/pythonenv`, so it is shared
            // between multiple projects using Glean.
            File envDir = new File(
                project.getGradle().gradleUserHomeDir,
                "glean/pythonenv"
            )

            if (!envDir.exists()) {
                Task createGleanPythonVirtualEnv = project.task("createGleanPythonVirtualEnv", type: Exec) {
                    String pythonBinary = System.getenv("GLEAN_PYTHON")
                    if (!pythonBinary) {
                        if (Os.isFamily(Os.FAMILY_WINDOWS)) {
                            pythonBinary = "python"
                        } else {
                            pythonBinary = "python3"
                        }
                    }

                    project.logger.warn("Building in offline mode, therefore, Glean is using a supplied Python at ${pythonBinary}")
                    project.logger.warn("The Python binary can be overridden GLEAN_PYTHON env var.")

                    commandLine pythonBinary
                    args "-m"
                    args "venv"
                    args envDir.toString()
                }

                Task installGleanParser = project.task("installGleanParser", type: Exec) {
                    String pythonPackagesDir = System.getenv("GLEAN_PYTHON_WHEELS_DIR")
                    if (!pythonPackagesDir) {
                        pythonPackagesDir = "${project.rootDir}/glean-wheels"
                    }

                    project.logger.warn("Installing glean_parser from cached Python packages in ${pythonPackagesDir}")
                    project.logger.warn("This can be overridden with the GLEAN_PYTHON_WHEELS_DIR env var.")

                    commandLine getPythonCommand(envDir, isOffline)
                    args "-m"
                    args "pip"
                    args "install"
                    args "glean_parser"
                    args "-f"
                    args pythonPackagesDir
                }

                installGleanParser.dependsOn(createGleanPythonVirtualEnv)
                project.preBuild.finalizedBy(installGleanParser)
            }

            return envDir
        } else {
            // This sets up tasks to install a Miniconda3 environment. It installs
            // into the gradle user home directory so that it will be shared between
            // all libraries that use Glean. This is important because it is
            // approximately 300MB in installed size.
            File condaBootstrapDir = new File(
                project.getGradle().gradleUserHomeDir,
                "glean/bootstrap-${MINICONDA_VERSION}"
            )

            // Even though we are installing the Miniconda environment to the gradle user
            // home directory, the gradle-python-envs plugin is hardcoded to download the
            // installer to the project's build directory. Doing so will fail if the
            // project's build directory doesn't already exist. This task ensures that
            // the project's build directory exists before downloading and installing the
            // Miniconda environment.
            // See https://github.com/JetBrains/gradle-python-envs/issues/26
            // The fix in the above is not actually sufficient -- we need to add createBuildDir
            // as a dependency of Bootstrap_CONDA (where conda is installed), as the preBuild
            // task alone isn't early enough.
            Task createBuildDir = project.task("createBuildDir") {
                description = "Make sure the build dir exists before creating the Python Environments"
                onlyIf {
                    !project.file(project.buildDir).exists()
                }
                doLast {
                    project.logger.lifecycle("Creating build directory:" + project.buildDir.getPath())
                    project.buildDir.mkdir()
                }
            }

            project.envs {
                bootstrapDirectory = condaBootstrapDir
                pipInstallOptions = "--trusted-host pypi.python.org --no-cache-dir"

                // Setup a miniconda environment. conda is used because it works
                // non-interactively on Windows, unlike the standard Python installers

                // If we have a git package (a la `git+https://github.com`) we install that.
                if (parserVersion.matches("git.+")) {
                    conda "Miniconda3", "Miniconda3-${MINICONDA_VERSION}", "64", [parserVersion]
                } else {
                    conda "Miniconda3", "Miniconda3-${MINICONDA_VERSION}", "64", ["glean_parser==${parserVersion}"]
                }
            }
            File envDir = new File(
                condaBootstrapDir,
                "Miniconda3"
            )
            project.tasks.whenTaskAdded { task ->
                if (task.name.startsWith('Bootstrap_CONDA')) {
                    task.dependsOn(createBuildDir)

                    // The Bootstrap_CONDA* tasks all install miniconda to the
                    // same place, so they can't run at the same time. This
                    // holds a semaphore while running the task to make sure
                    // only one of these classes of tasks runs at the same time.
                    // Solution proposed in this Gradle bug:
                    // https://github.com/gradle/gradle/issues/7047#issuecomment-430139316
                    task.doFirst { bootstrapMinicondaSemaphore.acquire() }
                    task.doLast { bootstrapMinicondaSemaphore.release() }
                }
            }
            project.preBuild.dependsOn(createBuildDir)
            project.preBuild.finalizedBy("build_envs")

            return envDir
        }
    }

    void setupExtractMetricsFromAARTasks(Project project) {
        // Support for extracting metrics.yaml from artifact files.

        // This is how to extract `metrics.yaml` and `pings.yaml` from AAR files: an "artifact transform"
        // identifies the files in an "exploded AAR" directory.  See
        // https://docs.gradle.org/current/userguide/dependency_management_attribute_based_matching.html#sec:abm_artifact_transforms.
        // This is exactly how elements of AAR files are consumed by the Android-Gradle plugin; see the
        // transforms defined in
        // https://android.googlesource.com/platform/tools/base/+/studio-master-dev/build-system/gradle-core/src/main/java/com/android/build/gradle/internal/dependency/AarTransform.java
        // and their usage at
        // https://android.googlesource.com/platform/tools/base/+/studio-master-dev/build-system/gradle-core/src/main/java/com/android/build/gradle/internal/VariantManager.java#592.
        //
        // Note that this mechanism only applies to `module` dependencies (i.e., AAR files downloaded from
        // Maven) and not to `project` dependencies in the same root project or substituted as part of a
        // Gradle composite build.
        if (project.ext.has("allowMetricsFromAAR")) {
            project.dependencies {
                registerTransform { reg ->
                    // The type here should be
                    // `com.android.build.gradle.internal.publishing.AndroidArtifacts.ArtifactType.EXPLODED_AAR.getType())`,
                    // but there's no good way to access the including script's classpath from `apply from:`
                    // scripts. See https://stackoverflow.com/a/37060550. The 'android-exploded-aar' string is
                    // very unlikely to change, so it's just hard-coded.
                    reg.getFrom().attribute(
                            ArtifactAttributes.ARTIFACT_FORMAT,
                            'android-exploded-aar')
                    reg.getTo().attribute(
                            ArtifactAttributes.ARTIFACT_FORMAT,
                            'glean-metrics-yaml')
                    reg.artifactTransform(GleanMetricsYamlTransform.class)
                }
            }
        }
    }

    def gleanParserVersion(Project project) {
        if (project.ext.has("gleanParserOverride")) {
            println("glean_parser override detected. Using ${project.ext.gleanParserOverride}")
            return project.ext.gleanParserOverride
        } else {
            return GLEAN_PARSER_VERSION
        }
    }

    void apply(Project project) {
        isOffline = project.gradle.startParameter.offline

<<<<<<< HEAD
        project.ext.glean_version = "44.2.0"
=======
        project.ext.glean_version = "50.0.0"
>>>>>>> 40658a2d
        def parserVersion = gleanParserVersion(project)

        // Print the required glean_parser version to the console. This is
        // offline builds, and is mentioned in the documentation for offline
        // builds.
        println("Requires ${parserVersion}")

        File envDir = setupPythonEnvironmentTasks(project, parserVersion)
        // Store in both gleanCondaDir (for backward compatibility reasons) and
        // the more accurate gleanPythonEnvDir variables.
        project.ext.set("gleanCondaDir", envDir)
        project.ext.set("gleanPythonEnvDir", envDir)

        setupExtractMetricsFromAARTasks(project)

        project.configurations.all {
            resolutionStrategy.capabilitiesResolution.withCapability("org.mozilla.telemetry:glean-native") {
                def toBeSelected = candidates.find { it.id instanceof ModuleComponentIdentifier && it.id.module.contains('geckoview') }
                if (toBeSelected != null) {
                    select(toBeSelected)
                }
                because 'use GeckoView Glean instead of standalone Glean'
            }

            incoming.afterResolve {
                resolutionResult.allComponents {
                    if (selectionReason.conflictResolution && moduleVersion != null) {
                        if (moduleVersion.group.contains("org.mozilla.telemetry") && moduleVersion.name.contains("glean")) {
                            throw new AssertionError("Cannot have a conflict on Glean ${selectionReason}")
                        }
                    }
                }
            }
        }

        if (project.android.hasProperty('applicationVariants')) {
            project.android.applicationVariants.all(setupTasks(project, envDir, true, parserVersion))
        } else {
            project.android.libraryVariants.all(setupTasks(project, envDir, false, parserVersion))
        }
    }
}

// Put an instance of the plugin in ext so it can be used from the outside
// by Glean's own projects. This is not used by third-parties when using the
// plugin.
ext.glean_plugin = new GleanPlugin()<|MERGE_RESOLUTION|>--- conflicted
+++ resolved
@@ -529,11 +529,7 @@
     void apply(Project project) {
         isOffline = project.gradle.startParameter.offline
 
-<<<<<<< HEAD
-        project.ext.glean_version = "44.2.0"
-=======
         project.ext.glean_version = "50.0.0"
->>>>>>> 40658a2d
         def parserVersion = gleanParserVersion(project)
 
         // Print the required glean_parser version to the console. This is
