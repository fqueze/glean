/* This Source Code Form is subject to the terms of the Mozilla Public
 * License, v. 2.0. If a copy of the MPL was not distributed with this
 * file, You can obtain one at http://mozilla.org/MPL/2.0/. */

import org.apache.tools.ant.taskdefs.condition.Os
import org.gradle.api.GradleException
import org.gradle.api.Plugin
import org.gradle.api.Project
import org.gradle.api.Task
import org.gradle.api.artifacts.transform.ArtifactTransform
import org.gradle.api.artifacts.ComponentMetadataRule
import org.gradle.api.artifacts.ComponentMetadataContext
import org.gradle.api.artifacts.component.ModuleComponentIdentifier
import org.gradle.api.internal.artifacts.ArtifactAttributes
import org.gradle.api.tasks.Exec
import org.gradle.api.tasks.TaskProvider

import groovy.transform.CompileStatic

import java.util.concurrent.Semaphore

// The suppression "GrPackage" is needed below since Android Studio wants this file to have
// a package name, but adding one causes the build to fail with:
//    "'.../GleanGradlePlugin.groovy' should not contain a package statement"
// due to how this file is included directly in the local build.

/*
 * A helper class to extract metrics.yaml files from AAR files.
 */
@SuppressWarnings("GrPackage")
class GleanMetricsYamlTransform extends ArtifactTransform {
    List<File> transform(File file) {
        def f = new File(file, "metrics.yaml")
        if (f.exists()) {
            return [f]
        }
        return []
    }
}

@SuppressWarnings("GrPackage")
class GleanPlugin implements Plugin<Project> {
    // The version of glean_parser to install from PyPI.
    private String GLEAN_PARSER_VERSION = "4.0.0"
    // The version of Miniconda is explicitly specified.
    // Miniconda3-4.5.12 is known to not work on Windows.
    private String MINICONDA_VERSION = "4.5.11"

    private String TASK_NAME_PREFIX = "gleanGenerateMetrics"

    private Semaphore bootstrapMinicondaSemaphore = new Semaphore(1)

    /* This script runs a given Python module as a "main" module, like
     * `python -m module`. However, it first checks that the installed
     * package is at the desired version, and if not, upgrades it using `pip`.
     *
     * ** IMPORTANT**
     * Keep this script in sync with the one in `glean-core/csharp/GleanTasks/GleanParser.cs`.
     *
     * Note: Groovy doesn't support embedded " in multi-line strings, so care
     * should be taken to use ' everywhere in this code snippet.
     */
    String runPythonScript = """
import importlib
import subprocess
import sys
offline = sys.argv[1] == 'offline'
module_name = sys.argv[2]
expected_version = sys.argv[3]
try:
    module = importlib.import_module(module_name)
except ImportError:
    found_version = None
else:
    found_version = getattr(module, '__version__')
if found_version != expected_version:
    if not offline:
        subprocess.check_call([
            sys.executable,
            '-m',
            'pip',
            'install',
            '--upgrade',
            f'{module_name}=={expected_version}'
        ])
    else:
        print(f'Using Python environment at {sys.executable},')
        print(f'expected glean_parser version {expected_version}, found {found_version}.')
        sys.exit(1)
try:
    subprocess.check_call([
        sys.executable,
        '-m',
        module_name
    ] + sys.argv[4:])
except:
    # We don't need to show a traceback in this helper script.
    # Only the output of the subprocess is interesting.
    sys.exit(1)
"""

    // Are we doing an offline build (by passing `--offline` to `./gradle`)?
    private Boolean isOffline

    static File getPythonCommand(File envDir, boolean isOffline) {
        // Note that the command line is OS dependant: on linux/mac is Miniconda3/bin/python.
        if (Os.isFamily(Os.FAMILY_WINDOWS)) {
            if (isOffline) {
                return new File(envDir, "Scripts\\python")
            } else {
                return new File(envDir, "python")
            }
        }

        return new File(envDir, "bin/python")
    }

    /*
     * Get the list of metrics.yaml and pings.yaml files we should use.
     */
    static def getYamlFiles(Project project) {
        if (project.ext.has("gleanYamlFiles")) {
            return project.ext.gleanYamlFiles
        } else {
            return [
                "${project.projectDir}/metrics.yaml",
                "${project.projectDir}/pings.yaml"
            ]
        }
    }

    /*
     * Adds tasks that generates the Glean metrics API for a project.
     */
    def setupTasks(Project project, File envDir, boolean isApplication) {
        return { variant ->
            def sourceOutputDir = "${project.buildDir}/generated/source/glean/${variant.dirName}/kotlin"
            // Get the name of the package as if it were to be used in the R or BuildConfig
            // files. This is required since applications can define different application ids
            // depending on the variant type: the generated API definitions don't need to be
            // different due to that.
            TaskProvider buildConfigProvider = variant.getGenerateBuildConfigProvider()
            def configProvider = buildConfigProvider.get()
            def originalPackageName
            // In Gradle 6.x `getBuildConfigPackageName` was reaplced by `namespace`.
            // We want to be forward compatible, so we check that first or fallback to the old method.
            if (configProvider.hasProperty("namespace")) {
                originalPackageName = configProvider.namespace.get()
            } else {
                originalPackageName = configProvider.getBuildConfigPackageName().get()
            }

            def fullNamespace = "${originalPackageName}.GleanMetrics"
            def generateKotlinAPI = project.task("${TASK_NAME_PREFIX}SourceFor${variant.name.capitalize()}", type: Exec) {
                description = "Generate the Kotlin code for the Metrics API"

                if (project.ext.has("allowMetricsFromAAR")) {
                    // This is sufficiently lazy to be valid at configuration time.  See the model at
                    // https://github.com/google/protobuf-gradle-plugin/blob/6d99a421c8d15710045e4e8d31a3af6cb0cc3b70/src/main/groovy/com/google/protobuf/gradle/ProtobufPlugin.groovy#L270-L277
                    inputs.files variant.compileConfiguration.incoming.artifactView {
                        attributes {
                            it.attribute(ArtifactAttributes.ARTIFACT_FORMAT, 'glean-metrics-yaml')
                        }
                    }.files
                }

                // Add local registry files as input to this task. They will be turned
                // into `arg`s later.
                for (String item : getYamlFiles(project)) {
                    if (project.file(item).exists()) {
                        inputs.file item
                    }
                }

                outputs.dir sourceOutputDir

                workingDir project.rootDir
                commandLine getPythonCommand(envDir, isOffline)

                def gleanNamespace = "mozilla.components.service.glean"
                if (project.ext.has("gleanNamespace")) {
                    gleanNamespace = project.ext.get("gleanNamespace")
                }

                args "-c"
                args runPythonScript
                args isOffline ? "offline" : "online"
                args "glean_parser"
                args GLEAN_PARSER_VERSION
                args "translate"
                args "--allow-missing-files"
                args "-f"
                args "kotlin"
                args "-o"
                args "$sourceOutputDir"
                args "-s"
                args "namespace=$fullNamespace"
                args "-s"
                args "glean_namespace=$gleanNamespace"

                // If we're building the Glean library itself (rather than an
                // application using Glean) pass the --allow-reserved flag so we can
                // use metrics in the "glean..." category
                if (project.ext.has("allowGleanInternal")) {
                    args "--allow-reserved"
                }

                // Only generate build info for applications, not for libraries.
                // From android-gradle 7.0 on the `VERSION_CODE` and `VERSION_NAME` fields 
                // are not set for libraries anymore
                if (!isApplication) {
                    args "-s"
                    args "with_buildinfo=false"
                }

                doFirst {
                    // Add the potential 'metrics.yaml' files at evaluation-time, rather than
                    // configuration-time. Otherwise the Gradle build will fail.
                    inputs.files.forEach { file ->
                        project.logger.lifecycle("Glean SDK - generating API from ${file.path}")
                        args file.path
                    }
                }

                // Only show the output if something went wrong.
                ignoreExitValue = true
                standardOutput = new ByteArrayOutputStream()
                errorOutput = standardOutput
                doLast {
                    if (execResult.exitValue != 0) {
                        throw new GradleException("Glean code generation failed.\n\n${standardOutput.toString()}")
                    }
                }
            }

            def generateGleanMetricsDocs = project.task("${TASK_NAME_PREFIX}DocsFor${variant.name.capitalize()}", type: Exec) {
                description = "Generate the Markdown docs for the collected metrics"

                def gleanDocsDirectory = "${project.projectDir}/docs"
                if (project.ext.has("gleanDocsDirectory")) {
                    gleanDocsDirectory = project.ext.get("gleanDocsDirectory")
                }

                if (project.ext.has("allowMetricsFromAAR")) {
                    // This is sufficiently lazy to be valid at configuration time.  See the model at
                    // https://github.com/google/protobuf-gradle-plugin/blob/6d99a421c8d15710045e4e8d31a3af6cb0cc3b70/src/main/groovy/com/google/protobuf/gradle/ProtobufPlugin.groovy#L270-L277
                    inputs.files variant.compileConfiguration.incoming.artifactView {
                        attributes {
                            it.attribute(ArtifactAttributes.ARTIFACT_FORMAT, 'glean-metrics-yaml')
                        }
                    }.files
                }

                // Add local registry files as input to this task. They will be turned
                // into `arg`s later.
                for (String item : getYamlFiles(project)) {
                    if (project.file(item).exists()) {
                        inputs.file item
                    }
                }

                outputs.dir gleanDocsDirectory
                workingDir project.rootDir
                commandLine getPythonCommand(envDir, isOffline)

                args "-c"
                args runPythonScript
                args isOffline ? "offline" : "online"
                args "glean_parser"
                args GLEAN_PARSER_VERSION
                args "translate"
                args "--allow-missing-files"
                args "-f"
                args "markdown"
                args "-o"
                args gleanDocsDirectory

                // If we're building the Glean library itself (rather than an
                // application using Glean) pass the --allow-reserved flag so we can
                // use metrics in the "glean..." category
                if (project.ext.has("allowGleanInternal")) {
                    args "--allow-reserved"
                }

                doFirst {
                    // Add the potential 'metrics.yaml' files at evaluation-time, rather than
                    // configuration-time. Otherwise the Gradle build will fail.
                    inputs.files.forEach{ file ->
                        project.logger.lifecycle("Glean SDK - generating docs for ${file.path} in $gleanDocsDirectory")
                        args file.path
                    }
                }

                // Only show the output if something went wrong.
                ignoreExitValue = true
                standardOutput = new ByteArrayOutputStream()
                errorOutput = standardOutput
                doLast {
                    if (execResult.exitValue != 0) {
                        throw new GradleException("Glean documentation generation failed.\n\n${standardOutput.toString()}")
                    }
                }
            }

            // Only attach the generation task if the metrics file is available or we're requested
            // to fetch them from AAR files. We don't need to fail hard otherwise, as some 3rd party
            // project might just want metrics included in Glean and nothing more.
            def yamlFileExists = false
            for (String item : getYamlFiles(project)) {
                if (project.file(item).exists()) {
                    yamlFileExists = true
                    break
                }
            }

            if (yamlFileExists
                || project.ext.has("allowMetricsFromAAR")) {
                // Generate the metrics docs, if requested
                if (project.ext.has("gleanGenerateMarkdownDocs")) {
                    generateKotlinAPI.dependsOn(generateGleanMetricsDocs)
                }

                // This is an Android-Gradle plugin 3+-ism.  Culted from reading the source,
                // searching for "registerJavaGeneratingTask", and finding
                // https://github.com/GoogleCloudPlatform/endpoints-framework-gradle-plugin/commit/2f2b91476fb1c6647791e2c6fe531a47615a1e85.
                // The added directory doesn't appear in the paths listed by the
                // `sourceSets` task, for reasons unknown.
                variant.registerJavaGeneratingTask(generateKotlinAPI, new File(sourceOutputDir))
            }
        }
    }

    File setupPythonEnvironmentTasks(Project project) {
        // For offline mode:
        //     1. We use the system Python on the PATH, for one set by GLEAN_PYTHON
        //     2. We create a virtual environment in ~/.gradle/glean/pythonenv based on
        //        that Python.
        //     3. We expect the wheels for glean_parser and all its depenencies in
        //        $rootDir/glean-wheels, or GLEAN_PYTHON_WHEELS_DIR.  These can be
        //        downloaded in advance easily with `pip download glean_parser`.
        // For online mode:
        //     1. We install miniconda into ~/.gradle/glean/
        //     2. glean_parser is installed using pip from pypi.org
        if (isOffline) {
            // This installs a virtual environment in `~/.gradle/glean/pythonenv`, so it is shared
            // between multiple projects using Glean.
            File envDir = new File(
                project.getGradle().gradleUserHomeDir,
                "glean/pythonenv"
            )

            if (!envDir.exists()) {
                Task createGleanPythonVirtualEnv = project.task("createGleanPythonVirtualEnv", type: Exec) {
                    String pythonBinary = System.getenv("GLEAN_PYTHON")
                    if (!pythonBinary) {
                        if (Os.isFamily(Os.FAMILY_WINDOWS)) {
                            pythonBinary = "python"
                        } else {
                            pythonBinary = "python3"
                        }
                    }

                    project.logger.warn("Building in offline mode, therefore, Glean is using a supplied Python at ${pythonBinary}")
                    project.logger.warn("The Python binary can be overridden GLEAN_PYTHON env var.")

                    commandLine pythonBinary
                    args "-m"
                    args "venv"
                    args envDir.toString()
                }

                Task installGleanParser = project.task("installGleanParser", type: Exec) {
                    String pythonPackagesDir = System.getenv("GLEAN_PYTHON_WHEELS_DIR")
                    if (!pythonPackagesDir) {
                        pythonPackagesDir = "${project.rootDir}/glean-wheels"
                    }

                    project.logger.warn("Installing glean_parser from cached Python packages in ${pythonPackagesDir}")
                    project.logger.warn("This can be overridden with the GLEAN_PYTHON_WHEELS_DIR env var.")

                    commandLine getPythonCommand(envDir, isOffline)
                    args "-m"
                    args "pip"
                    args "install"
                    args "glean_parser"
                    args "-f"
                    args pythonPackagesDir
                }

                installGleanParser.dependsOn(createGleanPythonVirtualEnv)
                project.preBuild.finalizedBy(installGleanParser)
            }

            return envDir
        } else {
            // This sets up tasks to install a Miniconda3 environment. It installs
            // into the gradle user home directory so that it will be shared between
            // all libraries that use Glean. This is important because it is
            // approximately 300MB in installed size.
            File condaBootstrapDir = new File(
                project.getGradle().gradleUserHomeDir,
                "glean/bootstrap-${MINICONDA_VERSION}"
            )

            // Even though we are installing the Miniconda environment to the gradle user
            // home directory, the gradle-python-envs plugin is hardcoded to download the
            // installer to the project's build directory. Doing so will fail if the
            // project's build directory doesn't already exist. This task ensures that
            // the project's build directory exists before downloading and installing the
            // Miniconda environment.
            // See https://github.com/JetBrains/gradle-python-envs/issues/26
            // The fix in the above is not actually sufficient -- we need to add createBuildDir
            // as a dependency of Bootstrap_CONDA (where conda is installed), as the preBuild
            // task alone isn't early enough.
            Task createBuildDir = project.task("createBuildDir") {
                description = "Make sure the build dir exists before creating the Python Environments"
                onlyIf {
                    !project.file(project.buildDir).exists()
                }
                doLast {
                    project.logger.lifecycle("Creating build directory:" + project.buildDir.getPath())
                    project.buildDir.mkdir()
                }
            }

            project.envs {
                bootstrapDirectory = condaBootstrapDir
                pipInstallOptions = "--trusted-host pypi.python.org --no-cache-dir"

                // Setup a miniconda environment. conda is used because it works
                // non-interactively on Windows, unlike the standard Python installers
                conda "Miniconda3", "Miniconda3-${MINICONDA_VERSION}", "64", ["glean_parser==${GLEAN_PARSER_VERSION}"]
            }
            File envDir = new File(
                condaBootstrapDir,
                "Miniconda3"
            )
            project.tasks.whenTaskAdded { task ->
                if (task.name.startsWith('Bootstrap_CONDA')) {
                    task.dependsOn(createBuildDir)

                    // The Bootstrap_CONDA* tasks all install miniconda to the
                    // same place, so they can't run at the same time. This
                    // holds a semaphore while running the task to make sure
                    // only one of these classes of tasks runs at the same time. 
                    // Solution proposed in this Gradle bug:
                    // https://github.com/gradle/gradle/issues/7047#issuecomment-430139316
                    task.doFirst { bootstrapMinicondaSemaphore.acquire() }
                    task.doLast { bootstrapMinicondaSemaphore.release() }
                }
            }
            project.preBuild.dependsOn(createBuildDir)
            project.preBuild.finalizedBy("build_envs")

            return envDir
        }
    }

    void setupExtractMetricsFromAARTasks(Project project) {
        // Support for extracting metrics.yaml from artifact files.

        // This is how to extract `metrics.yaml` and `pings.yaml` from AAR files: an "artifact transform"
        // identifies the files in an "exploded AAR" directory.  See
        // https://docs.gradle.org/current/userguide/dependency_management_attribute_based_matching.html#sec:abm_artifact_transforms.
        // This is exactly how elements of AAR files are consumed by the Android-Gradle plugin; see the
        // transforms defined in
        // https://android.googlesource.com/platform/tools/base/+/studio-master-dev/build-system/gradle-core/src/main/java/com/android/build/gradle/internal/dependency/AarTransform.java
        // and their usage at
        // https://android.googlesource.com/platform/tools/base/+/studio-master-dev/build-system/gradle-core/src/main/java/com/android/build/gradle/internal/VariantManager.java#592.
        //
        // Note that this mechanism only applies to `module` dependencies (i.e., AAR files downloaded from
        // Maven) and not to `project` dependencies in the same root project or substituted as part of a
        // Gradle composite build.
        if (project.ext.has("allowMetricsFromAAR")) {
            project.dependencies {
                registerTransform { reg ->
                    // The type here should be
                    // `com.android.build.gradle.internal.publishing.AndroidArtifacts.ArtifactType.EXPLODED_AAR.getType())`,
                    // but there's no good way to access the including script's classpath from `apply from:`
                    // scripts. See https://stackoverflow.com/a/37060550. The 'android-exploded-aar' string is
                    // very unlikely to change, so it's just hard-coded.
                    reg.getFrom().attribute(
                            ArtifactAttributes.ARTIFACT_FORMAT,
                            'android-exploded-aar')
                    reg.getTo().attribute(
                            ArtifactAttributes.ARTIFACT_FORMAT,
                            'glean-metrics-yaml')
                    reg.artifactTransform(GleanMetricsYamlTransform.class)
                }
            }
        }
    }

    void apply(Project project) {
        isOffline = project.gradle.startParameter.offline

<<<<<<< HEAD
        project.ext.glean_version = "41.0.0"
=======
        project.ext.glean_version = "41.1.0"
>>>>>>> ed05eb3e

        // Print the required glean_parser version to the console. This is
        // offline builds, and is mentioned in the documentation for offline
        // builds.
        println("Requires glean_parser==${GLEAN_PARSER_VERSION}")

        File envDir = setupPythonEnvironmentTasks(project)
        // Store in both gleanCondaDir (for backward compatibility reasons) and
        // the more accurate gleanPythonEnvDir variables.
        project.ext.set("gleanCondaDir", envDir)
        project.ext.set("gleanPythonEnvDir", envDir)

        setupExtractMetricsFromAARTasks(project)

        project.configurations.all {
            resolutionStrategy.capabilitiesResolution.withCapability("org.mozilla.telemetry:glean-native") {
                def toBeSelected = candidates.find { it.id instanceof ModuleComponentIdentifier && it.id.module.contains('geckoview') }
                if (toBeSelected != null) {
                    select(toBeSelected)
                }
                because 'use GeckoView Glean instead of standalone Glean'
            }

            incoming.afterResolve {
                resolutionResult.allComponents {
                    if (selectionReason.conflictResolution && moduleVersion != null) {
                        if (moduleVersion.group.contains("org.mozilla.telemetry") && moduleVersion.name.contains("glean")) {
                            throw new AssertionError("Cannot have a conflict on Glean ${selectionReason}")
                        }
                    }
                }
            }
        }

        if (project.android.hasProperty('applicationVariants')) {
            project.android.applicationVariants.all(setupTasks(project, envDir, true))
        } else {
            project.android.libraryVariants.all(setupTasks(project, envDir, false))
        }
    }
}

// Put an instance of the plugin in ext so it can be used from the outside
// by Glean's own projects. This is not used by third-parties when using the
// plugin.
ext.glean_plugin = new GleanPlugin()<|MERGE_RESOLUTION|>--- conflicted
+++ resolved
@@ -494,11 +494,7 @@
     void apply(Project project) {
         isOffline = project.gradle.startParameter.offline
 
-<<<<<<< HEAD
-        project.ext.glean_version = "41.0.0"
-=======
         project.ext.glean_version = "41.1.0"
->>>>>>> ed05eb3e
 
         // Print the required glean_parser version to the console. This is
         // offline builds, and is mentioned in the documentation for offline
