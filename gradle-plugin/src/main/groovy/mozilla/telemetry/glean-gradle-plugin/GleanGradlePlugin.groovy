--- conflicted
+++ resolved
@@ -552,11 +552,7 @@
     void apply(Project project) {
         isOffline = project.gradle.startParameter.offline
 
-<<<<<<< HEAD
-        project.ext.glean_version = "56.1.0"
-=======
         project.ext.glean_version = "57.0.0"
->>>>>>> 9c3c386f
         def parserVersion = gleanParserVersion(project)
 
         // Print the required glean_parser version to the console. This is
