--- conflicted
+++ resolved
@@ -529,11 +529,7 @@
     void apply(Project project) {
         isOffline = project.gradle.startParameter.offline
 
-<<<<<<< HEAD
-        project.ext.glean_version = "50.1.1"
-=======
         project.ext.glean_version = "50.1.2"
->>>>>>> bdb98ec1
         def parserVersion = gleanParserVersion(project)
 
         // Print the required glean_parser version to the console. This is
